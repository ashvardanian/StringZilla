/**
 *  @file       lib.c
 *  @brief      JavaScript bindings for StringZilla.
 *  @author     Ash Vardanian
 *  @date       September 18, 2023
 *
 *  @copyright  Copyright (c) 2023
 *  @see        NodeJS docs: https://nodejs.org/api/n-api.html
 */
#include <stdio.h>  // `printf` for debug builds
#include <stdlib.h> // `malloc` to export strings into UTF-8
#include <string.h> // strncmp

#include <node_api.h> // `napi_*` functions

#include <stringzilla/stringzilla.h> // `sz_*` functions

typedef struct {
    napi_env env_;
    napi_ref wrapper_;
    sz_cptr_t start;
    sz_size_t length;
} sz_wrapper_t;

napi_value indexOfAPI(napi_env env, napi_callback_info info) {
    size_t argc = 2;
    napi_value args[2];
    napi_get_cb_info(env, info, &argc, args, NULL, NULL);

    void *haystack_data, *needle_data;
    size_t haystack_length, needle_length;
    napi_status status = napi_get_buffer_info(env, args[0], &haystack_data, &haystack_length);
    if (status != napi_ok) {
        napi_throw_error(env, NULL, "First argument must be a Buffer");
        return NULL;
    }
    status = napi_get_buffer_info(env, args[1], &needle_data, &needle_length);
    if (status != napi_ok) {
        napi_throw_error(env, NULL, "Second argument must be a Buffer");
        return NULL;
    }

    napi_value js_result;
    if (needle_length == 0) { napi_create_bigint_int64(env, 0, &js_result); }
    else {
        sz_cptr_t result = sz_find((sz_cptr_t)haystack_data, haystack_length, (sz_cptr_t)needle_data, needle_length);
        if (result == NULL) { napi_create_bigint_int64(env, -1, &js_result); }
        else { napi_create_bigint_uint64(env, result - (sz_cptr_t)haystack_data, &js_result); }
    }

    return js_result;
}

napi_value countAPI(napi_env env, napi_callback_info info) {
    size_t argc = 3;
    napi_value args[3];
    napi_get_cb_info(env, info, &argc, args, NULL, NULL);

    void *haystack_data, *needle_data;
    size_t haystack_length, needle_length;
    napi_status status = napi_get_buffer_info(env, args[0], &haystack_data, &haystack_length);
    if (status != napi_ok) {
        napi_throw_error(env, NULL, "First argument must be a Buffer");
        return NULL;
    }
    status = napi_get_buffer_info(env, args[1], &needle_data, &needle_length);
    if (status != napi_ok) {
        napi_throw_error(env, NULL, "Second argument must be a Buffer");
        return NULL;
    }

    bool overlap = false;
    if (argc > 2) { napi_get_value_bool(env, args[2], &overlap); }

    sz_string_view_t haystack = {(sz_cptr_t)haystack_data, haystack_length};
    sz_string_view_t needle = {(sz_cptr_t)needle_data, needle_length};

    size_t count = 0;
    if (needle.length == 0 || haystack.length == 0 || haystack.length < needle.length) { count = 0; }
    else if (overlap) {
        while (haystack.length) {
            sz_cptr_t ptr = sz_find(haystack.start, haystack.length, needle.start, needle.length);
            sz_bool_t found = ptr != NULL;
            sz_size_t offset = found ? (sz_size_t)(ptr - haystack.start) : haystack.length;
            count += found;
            haystack.start += offset + found;
            haystack.length -= offset + found;
        }
    }
    else {
        while (haystack.length) {
            sz_cptr_t ptr = sz_find(haystack.start, haystack.length, needle.start, needle.length);
            sz_bool_t found = ptr != NULL;
            sz_size_t offset = found ? (sz_size_t)(ptr - haystack.start) : haystack.length;
            count += found;
            haystack.start += offset + needle.length;
            haystack.length -= offset + needle.length * found;
        }
    }

    napi_value js_count;
    napi_create_bigint_uint64(env, count, &js_count);
    return js_count;
}
napi_value str_startswith(napi_env env, napi_callback_info info) {
    size_t argc = 2;
    napi_value args[2];
    napi_value jsthis;
    sz_wrapper_t *this;
    sz_wrapper_t *arg;

    napi_get_cb_info(env, info, &argc, args, &jsthis, NULL);
    napi_unwrap(env, jsthis, (void **)&this);
    napi_unwrap(env, args[0], (void **)&arg);

    napi_value ret;
    if (this->length < arg->length) { napi_get_boolean(env, false, &ret); }
    else if (strncmp(this->start, arg->start, arg->length) == 0) { napi_get_boolean(env, true, &ret); }
    else { napi_get_boolean(env, false, &ret); }
    return ret;
}
napi_value str_endswith(napi_env env, napi_callback_info info) {
    size_t argc = 2;
    napi_value args[2];
    napi_value jsthis;
    sz_wrapper_t *this;
    sz_wrapper_t *arg;

    napi_get_cb_info(env, info, &argc, args, &jsthis, NULL);
    napi_unwrap(env, jsthis, (void **)&this);
    napi_unwrap(env, args[0], (void **)&arg);

    napi_value ret;
    if (this->length < arg->length) { napi_get_boolean(env, false, &ret); }
    else if (strncmp(this->start + (this->length - arg->length), arg->start, arg->length) == 0) { 
        napi_get_boolean(env, true, &ret); 
    }
    else { napi_get_boolean(env, false, &ret); }
    return ret;
}


napi_value str_count(napi_env env, napi_callback_info info) {
    size_t argc = 2;
    napi_value args[2];
    napi_value jsthis;
    sz_wrapper_t *this;
    sz_wrapper_t *arg;

    napi_get_cb_info(env, info, &argc, args, &jsthis, NULL);
    napi_unwrap(env, jsthis, (void **)&this);
    napi_unwrap(env, args[0], (void **)&arg);

    sz_string_view_t haystack = {this->start, this->length};
    sz_string_view_t needle = {arg->start, arg->length};

    bool overlap = false;
    if (argc > 1) { napi_get_value_bool(env, args[1], &overlap); }

    size_t count = 0;
    if (needle.length == 0 || haystack.length == 0 || haystack.length < needle.length) { count = 0; }
    else if (overlap) {
        while (haystack.length) {
            sz_cptr_t ptr = sz_find(haystack.start, haystack.length, needle.start, needle.length);
            sz_bool_t found = ptr != NULL;
            sz_size_t offset = found ? (sz_size_t)(ptr - haystack.start) : haystack.length;
            count += found;
            haystack.start += offset + found;
            haystack.length -= offset + found;
        }
    }
    else {
        while (haystack.length) {
            sz_cptr_t ptr = sz_find(haystack.start, haystack.length, needle.start, needle.length);
            sz_bool_t found = ptr != NULL;
            sz_size_t offset = found ? (sz_size_t)(ptr - haystack.start) : haystack.length;
            count += found;
            haystack.start += offset + needle.length;
            haystack.length -= offset + needle.length * found;
        }
    }

    napi_value js_count;
    napi_create_bigint_uint64(env, count, &js_count);
    return js_count;
}
napi_value _str_find(sz_find_t finder, napi_env env, napi_callback_info info) {
    size_t argc = 2;
    napi_value args[2];
    napi_value jsthis;
    sz_wrapper_t *this;
    sz_wrapper_t *needle;

    napi_get_cb_info(env, info, &argc, args, &jsthis, NULL);
    napi_unwrap(env, jsthis, (void **)&this);
    napi_unwrap(env, args[0], (void **)&needle);


    napi_value js_result;
    if (needle->length == 0) { napi_create_bigint_int64(env, 0, &js_result); }
    else {
        sz_cptr_t result = finder(this->start, this->length, needle->start, needle->length);

        // In JavaScript, if `indexOf` is unable to indexOf the specified value, then it should return -1
        if (result == NULL) { napi_create_bigint_int64(env, -1, &js_result); }
        else { napi_create_bigint_uint64(env, result - this->start, &js_result); }
    }

    return js_result;
}

napi_value str_find(napi_env env, napi_callback_info info) { 
    return _str_find(sz_find, env, info); 
}
napi_value str_rfind(napi_env env, napi_callback_info info) { 
    return _str_find(sz_rfind, env, info); 
}

static void destroy(napi_env _unused_env, void *obj, void *_unused_hint) {
    sz_wrapper_t *sz = (sz_wrapper_t *)obj;
    napi_delete_reference(sz->env_, sz->wrapper_);
    free((void *)sz->start);
    free(sz);
}

static napi_value create_instance(napi_env env, napi_callback_info info) {
    size_t argc = 1;
    napi_value args[1];
    napi_value jsthis;
    sz_wrapper_t *obj = malloc(sizeof(sz_wrapper_t));
    napi_get_cb_info(env, info, &argc, args, &jsthis, NULL);
    // if (type_check_data_buffer(env, args, argc) != ADDON_OK) {
    // return NULL;
    //}
    // napi_get_buffer_info(env, args[0], &data, &buf_len);
    // TODO type check
    napi_get_value_string_utf8(env, args[0], NULL, 0, (size_t *)&obj->length);
    obj->start = malloc(obj->length + 1);
    napi_get_value_string_utf8(env, args[0], (char *)obj->start, obj->length + 1, (size_t *)&obj->length);

    obj->env_ = env;
    napi_wrap(env, jsthis, (void *)obj, destroy, NULL, &obj->wrapper_);
    return jsthis;
}

napi_value hashAPI(napi_env env, napi_callback_info info) {
    size_t argc = 2;
    napi_value args[2];
    napi_get_cb_info(env, info, &argc, args, NULL, NULL);

    // Get buffer info for data (zero-copy)
    void *buffer_data;
    size_t buffer_length;
    napi_status status = napi_get_buffer_info(env, args[0], &buffer_data, &buffer_length);
    if (status != napi_ok) {
        napi_throw_error(env, NULL, "First argument must be a Buffer");
        return NULL;
    }

    // Get optional seed parameter (default to 0)
    sz_u64_t seed = 0;
    if (argc > 1) {
        bool lossless;
        napi_get_value_bigint_uint64(env, args[1], &seed, &lossless);
        if (!lossless) {
            // Try regular number if BigInt fails
            double seed_double;
            if (napi_get_value_double(env, args[1], &seed_double) == napi_ok) { seed = (sz_u64_t)seed_double; }
        }
    }

    // Compute hash using StringZilla
    sz_u64_t hash_result = sz_hash((sz_cptr_t)buffer_data, buffer_length, seed);

    // Convert result to JavaScript BigInt
    napi_value js_result;
    napi_create_bigint_uint64(env, hash_result, &js_result);

    return js_result;
}

static void hasher_cleanup(napi_env env, void *data, void *hint) { free(data); }
typedef struct {
    sz_hash_state_t state;
    sz_u64_t seed;
} hasher_t;

napi_value hasherConstructor(napi_env env, napi_callback_info info) {
    size_t argc = 1;
    napi_value args[1];
    napi_value jsthis;
    napi_get_cb_info(env, info, &argc, args, &jsthis, NULL);

    sz_u64_t seed = 0;
    if (argc > 0) {
        bool lossless;
        napi_get_value_bigint_uint64(env, args[0], &seed, &lossless);
        if (!lossless) {
            double seed_double;
            if (napi_get_value_double(env, args[0], &seed_double) == napi_ok) { seed = (sz_u64_t)seed_double; }
        }
    }

    hasher_t *hasher = malloc(sizeof(hasher_t));
    hasher->seed = seed;
    sz_hash_state_init(&hasher->state, seed);
    napi_wrap(env, jsthis, hasher, hasher_cleanup, NULL, NULL);

    return jsthis;
}

napi_value hasherUpdate(napi_env env, napi_callback_info info) {
    size_t argc = 1;
    napi_value args[1];
    napi_value jsthis;
    napi_get_cb_info(env, info, &argc, args, &jsthis, NULL);

    hasher_t *hasher;
    napi_unwrap(env, jsthis, (void **)&hasher);

    void *buffer_data;
    size_t buffer_length;
    napi_status status = napi_get_buffer_info(env, args[0], &buffer_data, &buffer_length);
    if (status != napi_ok) {
        napi_throw_error(env, NULL, "Argument must be a Buffer");
        return NULL;
    }

    sz_hash_state_stream(&hasher->state, (sz_cptr_t)buffer_data, buffer_length);
    return jsthis;
}

napi_value hasherDigest(napi_env env, napi_callback_info info) {
    napi_value jsthis;
    napi_get_cb_info(env, info, NULL, NULL, &jsthis, NULL);

    hasher_t *hasher;
    napi_unwrap(env, jsthis, (void **)&hasher);

    sz_u64_t hash = sz_hash_state_fold(&hasher->state);
    napi_value js_result;
    napi_create_bigint_uint64(env, hash, &js_result);

    return js_result;
}

napi_value hasherReset(napi_env env, napi_callback_info info) {
    napi_value jsthis;
    napi_get_cb_info(env, info, NULL, NULL, &jsthis, NULL);

    hasher_t *hasher;
    napi_unwrap(env, jsthis, (void **)&hasher);

    sz_hash_state_init(&hasher->state, hasher->seed);
    return jsthis;
}

napi_value findLastAPI(napi_env env, napi_callback_info info) {
    size_t argc = 2;
    napi_value args[2];
    napi_get_cb_info(env, info, &argc, args, NULL, NULL);

    // Get buffer info for haystack (zero-copy)
    void *haystack_data;
    size_t haystack_length;
    napi_status status = napi_get_buffer_info(env, args[0], &haystack_data, &haystack_length);
    if (status != napi_ok) {
        napi_throw_error(env, NULL, "First argument must be a Buffer");
        return NULL;
    }

    // Get buffer info for needle (zero-copy)
    void *needle_data;
    size_t needle_length;
    status = napi_get_buffer_info(env, args[1], &needle_data, &needle_length);
    if (status != napi_ok) {
        napi_throw_error(env, NULL, "Second argument must be a Buffer");
        return NULL;
    }

    // Convert the result to JavaScript BigInt and return
    napi_value js_result;
    if (needle_length == 0) { napi_create_bigint_int64(env, haystack_length, &js_result); }
    else {
        sz_cptr_t result = sz_rfind((sz_cptr_t)haystack_data, haystack_length, (sz_cptr_t)needle_data, needle_length);

        // In JavaScript, if `lastIndexOf` is unable to find the specified value, then it should return -1
        if (result == NULL) { napi_create_bigint_int64(env, -1, &js_result); }
        else { napi_create_bigint_uint64(env, result - (sz_cptr_t)haystack_data, &js_result); }
    }

    return js_result;
}

napi_value findByteAPI(napi_env env, napi_callback_info info) {
    size_t argc = 2;
    napi_value args[2];
    napi_get_cb_info(env, info, &argc, args, NULL, NULL);

    // Get buffer info for haystack (zero-copy)
    void *haystack_data;
    size_t haystack_length;
    napi_status status = napi_get_buffer_info(env, args[0], &haystack_data, &haystack_length);
    if (status != napi_ok) {
        napi_throw_error(env, NULL, "First argument must be a Buffer");
        return NULL;
    }

    // Get byte value (as number)
    double byte_value_double;
    status = napi_get_value_double(env, args[1], &byte_value_double);
    if (status != napi_ok) {
        napi_throw_error(env, NULL, "Second argument must be a number");
        return NULL;
    }

    sz_u8_t byte_value = (sz_u8_t)byte_value_double;

    // Find the byte using sz_find_byte (needs pointer to byte)
    char byte_char = (char)byte_value;
    sz_cptr_t result = sz_find_byte((sz_cptr_t)haystack_data, haystack_length, &byte_char);

    // Convert the result to JavaScript BigInt and return
    napi_value js_result;
    if (result == NULL) { napi_create_bigint_int64(env, -1, &js_result); }
    else { napi_create_bigint_uint64(env, result - (sz_cptr_t)haystack_data, &js_result); }

    return js_result;
}

napi_value findLastByteAPI(napi_env env, napi_callback_info info) {
    size_t argc = 2;
    napi_value args[2];
    napi_get_cb_info(env, info, &argc, args, NULL, NULL);

    // Get buffer info for haystack (zero-copy)
    void *haystack_data;
    size_t haystack_length;
    napi_status status = napi_get_buffer_info(env, args[0], &haystack_data, &haystack_length);
    if (status != napi_ok) {
        napi_throw_error(env, NULL, "First argument must be a Buffer");
        return NULL;
    }

    // Get byte value (as number)
    double byte_value_double;
    status = napi_get_value_double(env, args[1], &byte_value_double);
    if (status != napi_ok) {
        napi_throw_error(env, NULL, "Second argument must be a number");
        return NULL;
    }

    sz_u8_t byte_value = (sz_u8_t)byte_value_double;

    // Find the last byte using sz_rfind_byte (needs pointer to byte)
    char byte_char = (char)byte_value;
    sz_cptr_t result = sz_rfind_byte((sz_cptr_t)haystack_data, haystack_length, &byte_char);

    // Convert the result to JavaScript BigInt and return
    napi_value js_result;
    if (result == NULL) { napi_create_bigint_int64(env, -1, &js_result); }
    else { napi_create_bigint_uint64(env, result - (sz_cptr_t)haystack_data, &js_result); }

    return js_result;
}

napi_value findByteFromAPI(napi_env env, napi_callback_info info) {
    size_t argc = 2;
    napi_value args[2];
    napi_get_cb_info(env, info, &argc, args, NULL, NULL);

    // Get buffer info for haystack (zero-copy)
    void *haystack_data;
    size_t haystack_length;
    napi_status status = napi_get_buffer_info(env, args[0], &haystack_data, &haystack_length);
    if (status != napi_ok) {
        napi_throw_error(env, NULL, "First argument must be a Buffer");
        return NULL;
    }

    // Get buffer info for allowed bytes (zero-copy)
    void *allowed_data;
    size_t allowed_length;
    status = napi_get_buffer_info(env, args[1], &allowed_data, &allowed_length);
    if (status != napi_ok) {
        napi_throw_error(env, NULL, "Second argument must be a Buffer");
        return NULL;
    }

    // Find first byte that is in the allowed set using sz_find_byteset
    sz_byteset_t byteset;
    sz_byteset_init(&byteset);
    for (size_t i = 0; i < allowed_length; i++) { sz_byteset_add_u8(&byteset, ((sz_u8_t *)allowed_data)[i]); }
    sz_cptr_t result = sz_find_byteset((sz_cptr_t)haystack_data, haystack_length, &byteset);

    // Convert the result to JavaScript BigInt and return
    napi_value js_result;
    if (result == NULL) { napi_create_bigint_int64(env, -1, &js_result); }
    else { napi_create_bigint_uint64(env, result - (sz_cptr_t)haystack_data, &js_result); }

    return js_result;
}

napi_value findLastByteFromAPI(napi_env env, napi_callback_info info) {
    size_t argc = 2;
    napi_value args[2];
    napi_get_cb_info(env, info, &argc, args, NULL, NULL);

    // Get buffer info for haystack (zero-copy)
    void *haystack_data;
    size_t haystack_length;
    napi_status status = napi_get_buffer_info(env, args[0], &haystack_data, &haystack_length);
    if (status != napi_ok) {
        napi_throw_error(env, NULL, "First argument must be a Buffer");
        return NULL;
    }

    // Get buffer info for allowed bytes (zero-copy)
    void *allowed_data;
    size_t allowed_length;
    status = napi_get_buffer_info(env, args[1], &allowed_data, &allowed_length);
    if (status != napi_ok) {
        napi_throw_error(env, NULL, "Second argument must be a Buffer");
        return NULL;
    }

    // Find last byte that is in the allowed set using sz_rfind_byteset
    sz_byteset_t byteset;
    sz_byteset_init(&byteset);
    for (size_t i = 0; i < allowed_length; i++) { sz_byteset_add_u8(&byteset, ((sz_u8_t *)allowed_data)[i]); }
    sz_cptr_t result = sz_rfind_byteset((sz_cptr_t)haystack_data, haystack_length, &byteset);

    // Convert the result to JavaScript BigInt and return
    napi_value js_result;
    if (result == NULL) { napi_create_bigint_int64(env, -1, &js_result); }
    else { napi_create_bigint_uint64(env, result - (sz_cptr_t)haystack_data, &js_result); }

    return js_result;
}

napi_value equalAPI(napi_env env, napi_callback_info info) {
    size_t argc = 2;
    napi_value args[2];
    napi_get_cb_info(env, info, &argc, args, NULL, NULL);

    // Get buffer info for first buffer (zero-copy)
    void *first_data;
    size_t first_length;
    napi_status status = napi_get_buffer_info(env, args[0], &first_data, &first_length);
    if (status != napi_ok) {
        napi_throw_error(env, NULL, "First argument must be a Buffer");
        return NULL;
    }

    // Get buffer info for second buffer (zero-copy)
    void *second_data;
    size_t second_length;
    status = napi_get_buffer_info(env, args[1], &second_data, &second_length);
    if (status != napi_ok) {
        napi_throw_error(env, NULL, "Second argument must be a Buffer");
        return NULL;
    }

    // Compare for equality - need to check length first, then content
    sz_bool_t equal = (first_length == second_length) &&
                      (first_length == 0 || sz_equal((sz_cptr_t)first_data, (sz_cptr_t)second_data, first_length));

    // Convert to JavaScript boolean and return
    napi_value js_result;
    napi_get_boolean(env, equal, &js_result);

    return js_result;
}

napi_value compareAPI(napi_env env, napi_callback_info info) {
    size_t argc = 2;
    napi_value args[2];
    napi_get_cb_info(env, info, &argc, args, NULL, NULL);

    // Get buffer info for first buffer (zero-copy)
    void *first_data;
    size_t first_length;
    napi_status status = napi_get_buffer_info(env, args[0], &first_data, &first_length);
    if (status != napi_ok) {
        napi_throw_error(env, NULL, "First argument must be a Buffer");
        return NULL;
    }

    // Get buffer info for second buffer (zero-copy)
    void *second_data;
    size_t second_length;
    status = napi_get_buffer_info(env, args[1], &second_data, &second_length);
    if (status != napi_ok) {
        napi_throw_error(env, NULL, "Second argument must be a Buffer");
        return NULL;
    }

    // Compare using sz_order
    int order = sz_order((sz_cptr_t)first_data, first_length, (sz_cptr_t)second_data, second_length);

    // Convert to JavaScript number and return
    napi_value js_result;
    napi_create_int32(env, order, &js_result);

    return js_result;
}

napi_value byteSumAPI(napi_env env, napi_callback_info info) {
    size_t argc = 1;
    napi_value args[1];
    napi_get_cb_info(env, info, &argc, args, NULL, NULL);

    // Get buffer info for data (zero-copy)
    void *buffer_data;
    size_t buffer_length;
    napi_status status = napi_get_buffer_info(env, args[0], &buffer_data, &buffer_length);
    if (status != napi_ok) {
        napi_throw_error(env, NULL, "Argument must be a Buffer");
        return NULL;
    }

    // Compute byte sum using sz_bytesum
    sz_u64_t sum = sz_bytesum((sz_cptr_t)buffer_data, buffer_length);

    // Convert to JavaScript BigInt and return
    napi_value js_result;
    napi_create_bigint_uint64(env, sum, &js_result);

    return js_result;
}

napi_value Init(napi_env env, napi_value exports) {

<<<<<<< HEAD
    // Define an array of property descriptors
    napi_property_descriptor properties[] = {
        {"indexOf", NULL, indexOfAPI, NULL, NULL, NULL, napi_default, NULL},
        {"find", NULL, indexOfAPI, NULL, NULL, NULL, napi_default, NULL},
        {"count", NULL, countAPI, NULL, NULL, NULL, napi_default, NULL}
    };
=======
    // Create Hasher class constructor
    napi_value hasherClass;
    napi_property_descriptor hasherProps[] = {{"update", 0, hasherUpdate, 0, 0, 0, napi_default, 0},
                                              {"digest", 0, hasherDigest, 0, 0, 0, napi_default, 0},
                                              {"reset", 0, hasherReset, 0, 0, 0, napi_default, 0}};
    napi_define_class(env, "Hasher", NAPI_AUTO_LENGTH, hasherConstructor, NULL,
                      sizeof(hasherProps) / sizeof(hasherProps[0]), hasherProps, &hasherClass);

    // Define function exports
    napi_property_descriptor findDesc = {"indexOf", 0, indexOfAPI, 0, 0, 0, napi_default, 0};
    napi_property_descriptor findLastDesc = {"lastIndexOf", 0, findLastAPI, 0, 0, 0, napi_default, 0};
    napi_property_descriptor findByteDesc = {"findByte", 0, findByteAPI, 0, 0, 0, napi_default, 0};
    napi_property_descriptor findLastByteDesc = {"findLastByte", 0, findLastByteAPI, 0, 0, 0, napi_default, 0};
    napi_property_descriptor findByteFromDesc = {"findByteFrom", 0, findByteFromAPI, 0, 0, 0, napi_default, 0};
    napi_property_descriptor findLastByteFromDesc = {"findLastByteFrom", 0, findLastByteFromAPI, 0, 0, 0,
                                                     napi_default,       0};
    napi_property_descriptor countDesc = {"count", 0, countAPI, 0, 0, 0, napi_default, 0};
    napi_property_descriptor hashDesc = {"hash", 0, hashAPI, 0, 0, 0, napi_default, 0};
    napi_property_descriptor equalDesc = {"equal", 0, equalAPI, 0, 0, 0, napi_default, 0};
    napi_property_descriptor compareDesc = {"compare", 0, compareAPI, 0, 0, 0, napi_default, 0};
    napi_property_descriptor byteSumDesc = {"byteSum", 0, byteSumAPI, 0, 0, 0, napi_default, 0};
    napi_property_descriptor hasherDesc = {"Hasher", 0, 0, 0, 0, hasherClass, napi_default, 0};
    napi_property_descriptor properties[] = {findDesc,         findLastDesc,         findByteDesc, findLastByteDesc,
                                             findByteFromDesc, findLastByteFromDesc, countDesc,    hashDesc,
                                             equalDesc,        compareDesc,          byteSumDesc,  hasherDesc};
>>>>>>> 53623d5d

    // Define the properties on the `exports` object
    size_t propertyCount = sizeof(properties) / sizeof(properties[0]);
    napi_define_properties(env, exports, propertyCount, properties);

    napi_property_descriptor obj_properties[] = {
        {"indexOf", NULL, str_find, NULL, NULL, NULL, napi_default, NULL},
        {"find", NULL, str_find, NULL, NULL, NULL, napi_default, NULL},
        {"rfind", NULL, str_rfind, NULL, NULL, NULL, napi_default, NULL},
        {"startswith", NULL, str_startswith, NULL, NULL, NULL, napi_default, NULL},
        {"endswith", NULL, str_endswith, NULL, NULL, NULL, napi_default, NULL},
        {"count", NULL, str_count, NULL, NULL, NULL, napi_default, NULL}
    };
    napi_value cons;

    napi_define_class(env, "Str", NAPI_AUTO_LENGTH, create_instance, NULL,
                      sizeof(obj_properties) / sizeof(*obj_properties), obj_properties, &cons);
    napi_set_named_property(env, exports, "Str", cons);

    return exports;
}

NAPI_MODULE(NODE_GYP_MODULE_NAME, Init)<|MERGE_RESOLUTION|>--- conflicted
+++ resolved
@@ -9,18 +9,10 @@
  */
 #include <stdio.h>  // `printf` for debug builds
 #include <stdlib.h> // `malloc` to export strings into UTF-8
-#include <string.h> // strncmp
 
 #include <node_api.h> // `napi_*` functions
 
 #include <stringzilla/stringzilla.h> // `sz_*` functions
-
-typedef struct {
-    napi_env env_;
-    napi_ref wrapper_;
-    sz_cptr_t start;
-    sz_size_t length;
-} sz_wrapper_t;
 
 napi_value indexOfAPI(napi_env env, napi_callback_info info) {
     size_t argc = 2;
@@ -102,146 +94,6 @@
     napi_create_bigint_uint64(env, count, &js_count);
     return js_count;
 }
-napi_value str_startswith(napi_env env, napi_callback_info info) {
-    size_t argc = 2;
-    napi_value args[2];
-    napi_value jsthis;
-    sz_wrapper_t *this;
-    sz_wrapper_t *arg;
-
-    napi_get_cb_info(env, info, &argc, args, &jsthis, NULL);
-    napi_unwrap(env, jsthis, (void **)&this);
-    napi_unwrap(env, args[0], (void **)&arg);
-
-    napi_value ret;
-    if (this->length < arg->length) { napi_get_boolean(env, false, &ret); }
-    else if (strncmp(this->start, arg->start, arg->length) == 0) { napi_get_boolean(env, true, &ret); }
-    else { napi_get_boolean(env, false, &ret); }
-    return ret;
-}
-napi_value str_endswith(napi_env env, napi_callback_info info) {
-    size_t argc = 2;
-    napi_value args[2];
-    napi_value jsthis;
-    sz_wrapper_t *this;
-    sz_wrapper_t *arg;
-
-    napi_get_cb_info(env, info, &argc, args, &jsthis, NULL);
-    napi_unwrap(env, jsthis, (void **)&this);
-    napi_unwrap(env, args[0], (void **)&arg);
-
-    napi_value ret;
-    if (this->length < arg->length) { napi_get_boolean(env, false, &ret); }
-    else if (strncmp(this->start + (this->length - arg->length), arg->start, arg->length) == 0) { 
-        napi_get_boolean(env, true, &ret); 
-    }
-    else { napi_get_boolean(env, false, &ret); }
-    return ret;
-}
-
-
-napi_value str_count(napi_env env, napi_callback_info info) {
-    size_t argc = 2;
-    napi_value args[2];
-    napi_value jsthis;
-    sz_wrapper_t *this;
-    sz_wrapper_t *arg;
-
-    napi_get_cb_info(env, info, &argc, args, &jsthis, NULL);
-    napi_unwrap(env, jsthis, (void **)&this);
-    napi_unwrap(env, args[0], (void **)&arg);
-
-    sz_string_view_t haystack = {this->start, this->length};
-    sz_string_view_t needle = {arg->start, arg->length};
-
-    bool overlap = false;
-    if (argc > 1) { napi_get_value_bool(env, args[1], &overlap); }
-
-    size_t count = 0;
-    if (needle.length == 0 || haystack.length == 0 || haystack.length < needle.length) { count = 0; }
-    else if (overlap) {
-        while (haystack.length) {
-            sz_cptr_t ptr = sz_find(haystack.start, haystack.length, needle.start, needle.length);
-            sz_bool_t found = ptr != NULL;
-            sz_size_t offset = found ? (sz_size_t)(ptr - haystack.start) : haystack.length;
-            count += found;
-            haystack.start += offset + found;
-            haystack.length -= offset + found;
-        }
-    }
-    else {
-        while (haystack.length) {
-            sz_cptr_t ptr = sz_find(haystack.start, haystack.length, needle.start, needle.length);
-            sz_bool_t found = ptr != NULL;
-            sz_size_t offset = found ? (sz_size_t)(ptr - haystack.start) : haystack.length;
-            count += found;
-            haystack.start += offset + needle.length;
-            haystack.length -= offset + needle.length * found;
-        }
-    }
-
-    napi_value js_count;
-    napi_create_bigint_uint64(env, count, &js_count);
-    return js_count;
-}
-napi_value _str_find(sz_find_t finder, napi_env env, napi_callback_info info) {
-    size_t argc = 2;
-    napi_value args[2];
-    napi_value jsthis;
-    sz_wrapper_t *this;
-    sz_wrapper_t *needle;
-
-    napi_get_cb_info(env, info, &argc, args, &jsthis, NULL);
-    napi_unwrap(env, jsthis, (void **)&this);
-    napi_unwrap(env, args[0], (void **)&needle);
-
-
-    napi_value js_result;
-    if (needle->length == 0) { napi_create_bigint_int64(env, 0, &js_result); }
-    else {
-        sz_cptr_t result = finder(this->start, this->length, needle->start, needle->length);
-
-        // In JavaScript, if `indexOf` is unable to indexOf the specified value, then it should return -1
-        if (result == NULL) { napi_create_bigint_int64(env, -1, &js_result); }
-        else { napi_create_bigint_uint64(env, result - this->start, &js_result); }
-    }
-
-    return js_result;
-}
-
-napi_value str_find(napi_env env, napi_callback_info info) { 
-    return _str_find(sz_find, env, info); 
-}
-napi_value str_rfind(napi_env env, napi_callback_info info) { 
-    return _str_find(sz_rfind, env, info); 
-}
-
-static void destroy(napi_env _unused_env, void *obj, void *_unused_hint) {
-    sz_wrapper_t *sz = (sz_wrapper_t *)obj;
-    napi_delete_reference(sz->env_, sz->wrapper_);
-    free((void *)sz->start);
-    free(sz);
-}
-
-static napi_value create_instance(napi_env env, napi_callback_info info) {
-    size_t argc = 1;
-    napi_value args[1];
-    napi_value jsthis;
-    sz_wrapper_t *obj = malloc(sizeof(sz_wrapper_t));
-    napi_get_cb_info(env, info, &argc, args, &jsthis, NULL);
-    // if (type_check_data_buffer(env, args, argc) != ADDON_OK) {
-    // return NULL;
-    //}
-    // napi_get_buffer_info(env, args[0], &data, &buf_len);
-    // TODO type check
-    napi_get_value_string_utf8(env, args[0], NULL, 0, (size_t *)&obj->length);
-    obj->start = malloc(obj->length + 1);
-    napi_get_value_string_utf8(env, args[0], (char *)obj->start, obj->length + 1, (size_t *)&obj->length);
-
-    obj->env_ = env;
-    napi_wrap(env, jsthis, (void *)obj, destroy, NULL, &obj->wrapper_);
-    return jsthis;
-}
 
 napi_value hashAPI(napi_env env, napi_callback_info info) {
     size_t argc = 2;
@@ -631,14 +483,6 @@
 
 napi_value Init(napi_env env, napi_value exports) {
 
-<<<<<<< HEAD
-    // Define an array of property descriptors
-    napi_property_descriptor properties[] = {
-        {"indexOf", NULL, indexOfAPI, NULL, NULL, NULL, napi_default, NULL},
-        {"find", NULL, indexOfAPI, NULL, NULL, NULL, napi_default, NULL},
-        {"count", NULL, countAPI, NULL, NULL, NULL, napi_default, NULL}
-    };
-=======
     // Create Hasher class constructor
     napi_value hasherClass;
     napi_property_descriptor hasherProps[] = {{"update", 0, hasherUpdate, 0, 0, 0, napi_default, 0},
@@ -664,26 +508,11 @@
     napi_property_descriptor properties[] = {findDesc,         findLastDesc,         findByteDesc, findLastByteDesc,
                                              findByteFromDesc, findLastByteFromDesc, countDesc,    hashDesc,
                                              equalDesc,        compareDesc,          byteSumDesc,  hasherDesc};
->>>>>>> 53623d5d
 
     // Define the properties on the `exports` object
     size_t propertyCount = sizeof(properties) / sizeof(properties[0]);
     napi_define_properties(env, exports, propertyCount, properties);
 
-    napi_property_descriptor obj_properties[] = {
-        {"indexOf", NULL, str_find, NULL, NULL, NULL, napi_default, NULL},
-        {"find", NULL, str_find, NULL, NULL, NULL, napi_default, NULL},
-        {"rfind", NULL, str_rfind, NULL, NULL, NULL, napi_default, NULL},
-        {"startswith", NULL, str_startswith, NULL, NULL, NULL, napi_default, NULL},
-        {"endswith", NULL, str_endswith, NULL, NULL, NULL, napi_default, NULL},
-        {"count", NULL, str_count, NULL, NULL, NULL, napi_default, NULL}
-    };
-    napi_value cons;
-
-    napi_define_class(env, "Str", NAPI_AUTO_LENGTH, create_instance, NULL,
-                      sizeof(obj_properties) / sizeof(*obj_properties), obj_properties, &cons);
-    napi_set_named_property(env, exports, "Str", cons);
-
     return exports;
 }
 
