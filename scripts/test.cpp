--- conflicted
+++ resolved
@@ -282,14 +282,16 @@
     eval(haystack_pattern, needle_stl, 33);
 }
 
-<<<<<<< HEAD
-static const char* USER_NAME = 
-#define str(s) #s
-#define xstr(s) str(s)
-  xstr(DEV_USER_NAME);
-=======
+
+
 int main(int argc, char const **argv) {
-    std::printf("Hi Ash! ... or is it someone else?!\n");
+
+    test_util();
+    explicit_test_cases_run();
+
+    std::string_view alphabet = "abcdefghijklmnopqrstuvwxyz";                                         // 26 characters
+    std::string_view base64 = "abcdefghijklmnopqrstuvwxyzABCDEFGHIJKLMNOPQRSTUVWXYZ0123456789+-";     // 64 characters
+    std::string_view common = "abcdefghijklmnopqrstuvwxyzABCDEFGHIJKLMNOPQRSTUVWXYZ0123456789+-=@$%"; // 68 characters
 
     assert(sz::string_view("a").find_first_of("az") == 0);
     assert(sz::string_view("a").find_last_of("az") == 0);
@@ -301,7 +303,6 @@
     assert(sz::string_view("a").find_first_not_of("az") == sz::string_view::npos);
     assert(sz::string_view("a").find_last_not_of("az") == sz::string_view::npos);
 
-#if 1
     // Comparing relative order of the strings
     assert("a"_sz.compare("a") == 0);
     assert("a"_sz.compare("ab") == -1);
@@ -312,20 +313,6 @@
     assert("a"_sz == "a"_sz);
     assert("a"_sz != "a\0"_sz);
     assert("a\0"_sz == "a\0"_sz);
->>>>>>> 0594d8bf
-
-int main(int argc, char const **argv) {
-    std::printf("Hi " xstr(DEV_USER_NAME)"! You look nice today!\n");
-#undef str
-#undef xstr
-
-    test_util();
-    explicit_test_cases_run();
-
-    std::string_view alphabet = "abcdefghijklmnopqrstuvwxyz";                                         // 26 characters
-    std::string_view base64 = "abcdefghijklmnopqrstuvwxyzABCDEFGHIJKLMNOPQRSTUVWXYZ0123456789+-";     // 64 characters
-    std::string_view common = "abcdefghijklmnopqrstuvwxyzABCDEFGHIJKLMNOPQRSTUVWXYZ0123456789+-=@$%"; // 68 characters
-
     assert(sz::string_view("aXbYaXbY").find_first_of("XY") == 1);
     assert(sz::string_view("axbYaxbY").find_first_of("Y") == 3);
     assert(sz::string_view("YbXaYbXa").find_last_of("XY") == 6);
@@ -386,7 +373,6 @@
     // When matches occur in between pattern words:
     eval("ab", "ba");
     eval("abc", "ca");
-#endif
     eval("abcd", "da");
 
     // Check more advanced composite operations:
