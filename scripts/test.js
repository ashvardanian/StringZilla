--- conflicted
+++ resolved
@@ -1,12 +1,8 @@
 import test from "node:test";
 import assert from "node:assert";
 
-<<<<<<< HEAD
-const stringzilla = bindings('../../build/Release/stringzilla');
-=======
 // Import our zero-copy buffer-only StringZilla
 import stringzilla from "../javascript/stringzilla.js";
->>>>>>> 53623d5d
 
 test("Buffer Find - Positive Case", () => {
     const haystack = Buffer.from("hello world, hello john");
@@ -214,116 +210,175 @@
     const byteSum = stringzilla.byteSum(largeHaystack);
     assert.strictEqual(typeof byteSum, "bigint");
 
-<<<<<<< HEAD
-    const result_3 = stringzilla.count('', '');
-    assert.strictEqual(result_3, 0n);
-});
-
-test('Str Count - Empty String Inputs', () => {
-    const a = new stringzilla.Str('hello world');
-    const b = new stringzilla.Str('hi');
-    const empty = new stringzilla.Str('');
-
-    assert.strictEqual(a.count(empty), 0n);
-    assert.strictEqual(empty.count(b), 0n);
-    assert.strictEqual(empty.count(empty), 0n);
-});
-test('Str.count - No Occurence', () => {
-    const a = new stringzilla.Str('hello world');
-    const b = new stringzilla.Str('hi');
-
-    const result_1 = a.count(b);
-    assert.strictEqual(result_1, 0n);
-});
-test('Str.count - Multiple Occurrences with Overlap Test', () => {
-    const a = new stringzilla.Str('abababab');
-    const b = new stringzilla.Str('aba');
-
-    const result_2 = a.count(b, true);
-    assert.strictEqual(result_2, 3n);
-    const result_1 = a.count(b);
-    assert.strictEqual(result_1, 2n);
-
-});
-
-test('Str.count - Multiple Occurrences', () => {
-    const a = new stringzilla.Str('abigababzzzzzzzzzzzzzzzzzzzbigzzzzzzzzzzzzfdsafbig');
-    const b = new stringzilla.Str('big');
-
-    const res = a.count(b, true);
-    assert.strictEqual(res, 3n);
-
-});
-test('Str.count - Single Occurrence', () => {
-    const a = new stringzilla.Str('azigababzzzzzzzzzzzzzzzzzzzzigzzzzzzzzzzzzfdsafbig');
-    const b = new stringzilla.Str('big');
-
-    const res = a.count(b, true);
-    assert.strictEqual(res, 1n);
-
-});
-
-
-test('Str.find - Positive Case', () => {
-    const a = new stringzilla.Str('Can you ifnd me here with find');
-    const b = new stringzilla.Str('find');
-    assert.strictEqual(a.find(b), 26n);
-});
-
-test('Str.find - Negative Case (Word Not Found)', () => {
-    const a = new stringzilla.Str('Can you ifnd me here with find');
-    const b = new stringzilla.Str('z');
-    assert.strictEqual(a.find(b), -1n);
-});
-
-test('Str.find - Negative Case (Empty String Inputs)', () => {
-    const a = new stringzilla.Str('hello world');
-    const b = new stringzilla.Str('hi');
-    const empty = new stringzilla.Str('');
-
-    assert.strictEqual(a.find(empty),     0n);
-    assert.strictEqual(empty.find(b),    -1n);
-    assert.strictEqual(empty.find(empty), 0n);
-});
-test('Str.rfind', () => {
-    const a = new stringzilla.Str('Can you ifnd me here with find');
-    const b = new stringzilla.Str('n');
-    const can = new stringzilla.Str('Can');
-    const z = new stringzilla.Str('z');
-    const empty = new stringzilla.Str('');
-    assert.strictEqual(a.rfind(b), 28n);
-    assert.strictEqual(a.rfind(z), -1n);
-    assert.strictEqual(a.rfind(can), 0n);
-    assert.strictEqual(a.rfind(empty), 0n);
-    assert.strictEqual(empty.rfind(z), -1n);
-    assert.strictEqual(empty.rfind(empty), 0n);
-});
-test('Str.startswith', () => {
-    const a = new stringzilla.Str('Can you ifnd me here with find');
-    const b = new stringzilla.Str('n');
-    const can = new stringzilla.Str('Can');
-    const empty = new stringzilla.Str('');
-    assert.strictEqual(a.startswith(b), false);
-    assert.strictEqual(a.startswith(can), true);
-    assert.strictEqual(a.startswith(empty), true);
-    assert.strictEqual(empty.startswith(a), false);
-    assert.strictEqual(empty.startswith(empty), true);
-});
-test('Str.endswith', () => {
-    const a = new stringzilla.Str('Can you ifnd me here with find');
-    const b = new stringzilla.Str('n');
-    const can = new stringzilla.Str('find');
-    const empty = new stringzilla.Str('');
-    assert.strictEqual(a.endswith(b), false);
-    assert.strictEqual(a.endswith(can), true);
-    assert.strictEqual(a.endswith(empty), true);
-    assert.strictEqual(empty.endswith(a), false);
-    assert.strictEqual(empty.endswith(empty), true);
-});
-
-=======
     // Find byte performance test
     const byteResult = stringzilla.findByte(largeHaystack, 97); // 'a'
     assert.strictEqual(byteResult, 0n);
 });
->>>>>>> 53623d5d
+
+test("Edge Cases - Empty Buffers", () => {
+    const haystack = Buffer.from("hello world");
+    const empty = Buffer.alloc(0);
+
+    // Finding empty in non-empty should return 0
+    assert.strictEqual(stringzilla.find(haystack, empty), 0n);
+    assert.strictEqual(stringzilla.findLast(haystack, empty), BigInt(haystack.length));
+
+    // Finding non-empty in empty should return -1
+    assert.strictEqual(stringzilla.find(empty, haystack), -1n);
+    assert.strictEqual(stringzilla.findLast(empty, haystack), -1n);
+
+    // Empty in empty
+    assert.strictEqual(stringzilla.find(empty, empty), 0n);
+    assert.strictEqual(stringzilla.count(empty, empty), 0n);
+});
+
+test("Find Byte - Boundary Values", () => {
+    const buffer = Buffer.from([0, 127, 128, 255]);
+
+    // Test boundary byte values
+    assert.strictEqual(stringzilla.findByte(buffer, 0), 0n);
+    assert.strictEqual(stringzilla.findByte(buffer, 127), 1n);
+    assert.strictEqual(stringzilla.findByte(buffer, 128), 2n);
+    assert.strictEqual(stringzilla.findByte(buffer, 255), 3n);
+
+    // Test not found
+    assert.strictEqual(stringzilla.findByte(buffer, 1), -1n);
+});
+
+test("UTF-8 Multi-byte Character Handling", () => {
+    const haystack = Buffer.from("Hello 世界 World");
+    const needle = Buffer.from("世界");
+
+    // Should work at byte level, not character level
+    const result = stringzilla.find(haystack, needle);
+    assert(result > 0n);
+
+    // Test with emoji
+    const emojiBuffer = Buffer.from("Hello 👋 World");
+    const emoji = Buffer.from("👋");
+    assert(stringzilla.find(emojiBuffer, emoji) > 0n);
+});
+
+test("Pattern at Buffer Boundaries", () => {
+    const haystack = Buffer.from("abcdefghijk");
+
+    // Pattern at start
+    assert.strictEqual(stringzilla.find(haystack, Buffer.from("abc")), 0n);
+
+    // Pattern at end
+    assert.strictEqual(stringzilla.find(haystack, Buffer.from("ijk")), 8n);
+    assert.strictEqual(stringzilla.findLast(haystack, Buffer.from("ijk")), 8n);
+
+    // Pattern spans entire buffer
+    assert.strictEqual(stringzilla.find(haystack, haystack), 0n);
+});
+
+test("Repeated Patterns", () => {
+    const haystack = Buffer.from("aaaaaaaaaa");
+    const needle = Buffer.from("aa");
+
+    // Test first and last occurrence
+    assert.strictEqual(stringzilla.find(haystack, needle), 0n);
+    assert.strictEqual(stringzilla.findLast(haystack, needle), 8n);
+
+    // Count with and without overlap
+    assert.strictEqual(stringzilla.count(haystack, needle, false), 5n);
+    assert.strictEqual(stringzilla.count(haystack, needle, true), 9n);
+});
+
+test("Find Byte From - Edge Cases", () => {
+    const haystack = Buffer.from("1234567890");
+
+    // Empty charset
+    const emptyCharset = Buffer.alloc(0);
+    assert.strictEqual(stringzilla.findByteFrom(haystack, emptyCharset), -1n);
+
+    // Charset with all possible bytes
+    const allBytes = Buffer.alloc(256);
+    for (let i = 0; i < 256; i++) allBytes[i] = i;
+    assert.strictEqual(stringzilla.findByteFrom(haystack, allBytes), 0n);
+
+    // Charset with duplicates
+    const duplicates = Buffer.from("1111");
+    assert.strictEqual(stringzilla.findByteFrom(haystack, duplicates), 0n);
+});
+
+test("Binary Data Handling", () => {
+    // Test with null bytes and binary data
+    const binaryData = Buffer.from([0x00, 0x01, 0x02, 0x00, 0x03, 0x00]);
+    const nullByte = Buffer.from([0x00]);
+
+    assert.strictEqual(stringzilla.find(binaryData, nullByte), 0n);
+    assert.strictEqual(stringzilla.findLast(binaryData, nullByte), 5n);
+    assert.strictEqual(stringzilla.count(binaryData, nullByte), 3n);
+
+    // Test hash consistency with binary data
+    const hash1 = stringzilla.hash(binaryData);
+    const hash2 = stringzilla.hash(binaryData);
+    assert.strictEqual(hash1, hash2);
+});
+
+test("Large Buffer Operations", () => {
+    const size = 100000; // 100KB (smaller than 1MB for faster tests)
+    const largeBuffer = Buffer.alloc(size);
+
+    // Fill with pattern
+    for (let i = 0; i < size; i++) {
+        largeBuffer[i] = i % 256;
+    }
+
+    // Test operations on large buffer
+    const pattern = Buffer.from([0, 1, 2, 3]);
+    assert(stringzilla.count(largeBuffer, pattern) > 0n);
+
+    // Test hash performance
+    const start = Date.now();
+    const hash = stringzilla.hash(largeBuffer);
+    const duration = Date.now() - start;
+    assert(duration < 100); // Should be fast
+    assert(typeof hash === "bigint");
+});
+
+test("Hasher - Incremental vs Single Shot", () => {
+    const data = Buffer.from("a".repeat(1000));
+
+    // Single shot
+    const hashSingle = stringzilla.hash(data);
+
+    // Progressive hashing with different chunk sizes should be consistent
+    const hasher1 = new stringzilla.Hasher();
+    hasher1.update(data.subarray(0, 100));
+    hasher1.update(data.subarray(100, 500));
+    hasher1.update(data.subarray(500));
+    const hashProgressive1 = hasher1.digest();
+
+    const hasher2 = new stringzilla.Hasher();
+    hasher2.update(data.subarray(0, 300));
+    hasher2.update(data.subarray(300));
+    const hashProgressive2 = hasher2.digest();
+
+    // Progressive hashing with same data should be consistent
+    assert.strictEqual(hashProgressive1, hashProgressive2);
+
+    // Test that single-shot and progressive produce valid hashes
+    assert.strictEqual(typeof hashSingle, "bigint");
+    assert.strictEqual(typeof hashProgressive1, "bigint");
+    assert(hashSingle > 0n);
+    assert(hashProgressive1 > 0n);
+});
+
+test("Compare - Special Cases", () => {
+    // Different lengths
+    assert(stringzilla.compare(Buffer.from("a"), Buffer.from("aa")) < 0);
+    assert(stringzilla.compare(Buffer.from("aa"), Buffer.from("a")) > 0);
+
+    // Empty buffers
+    assert.strictEqual(stringzilla.compare(Buffer.alloc(0), Buffer.alloc(0)), 0);
+    assert(stringzilla.compare(Buffer.alloc(0), Buffer.from("a")) < 0);
+    assert(stringzilla.compare(Buffer.from("a"), Buffer.alloc(0)) > 0);
+
+    // Binary data comparison
+    const binary1 = Buffer.from([0x00, 0x01, 0x02]);
+    const binary2 = Buffer.from([0x00, 0x01, 0x03]);
+    assert(stringzilla.compare(binary1, binary2) < 0);
+});