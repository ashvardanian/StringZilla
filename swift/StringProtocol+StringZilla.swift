//
//  StringProtocol+StringZilla.swift
//
//  Created by Ash Vardanian on 18/1/24.
//  Extension of StringProtocol to interface with StringZilla functionalities.
//
//  Docs:
//  - Accessing immutable UTF8-range:
//    https://developer.apple.com/documentation/swift/string/utf8view
//
//  More reading materials:
//  - String’s ABI and UTF-8. Nov 2018
//    https://forums.swift.org/t/string-s-abi-and-utf-8/17676
//  - Stable pointer into a C string without copying it? Aug 2021
//    https://forums.swift.org/t/stable-pointer-into-a-c-string-without-copying-it/51244/1

import StringZillaC

/// Protocol defining a single-byte data type.
fileprivate protocol SingleByte {}

extension UInt8: SingleByte {}
extension Int8: SingleByte {} // This would match `CChar` as well.

@usableFromInline
enum StringZillaError: Error {
    case contiguousStorageUnavailable
    case memoryAllocationFailed
    
    var localizedDescription: String {
        switch self {
        case .contiguousStorageUnavailable:
            return "Contiguous storage for the sequence is unavailable."
        case .memoryAllocationFailed:
            return "Memory allocation failed."
        }
    }
}

/// Protocol defining the interface for StringZilla-compatible byte-spans.
///
/// # Discussion:
/// The Swift documentation is extremely vague about the actual memory layout of a String
/// and the cost of obtaining the underlying UTF8 representation or any other raw pointers.
/// https://developer.apple.com/documentation/swift/stringprotocol/withcstring(_:)
/// https://developer.apple.com/documentation/swift/stringprotocol/withcstring(encodedas:_:)
/// https://developer.apple.com/documentation/swift/stringprotocol/data(using:allowlossyconversion:)
public protocol StringZillaViewable: Collection {
    /// A type that represents a position in the collection.
    /// 
    /// Executes a closure with a pointer to the string's UTF8 C representation and its length.
    ///
    /// - Parameters:
    ///   - body: A closure that takes a pointer to a C string and its length.
    /// - Throws: Can throw an error.
    /// - Returns: Returns a value of type R, which is the result of the closure.
    func withStringZillaScope<R>(_ body: (sz_cptr_t, sz_size_t) throws -> R) rethrows -> R
    
    /// Calculates the offset index for a given byte pointer relative to a start pointer.
    ///
    /// - Parameters:
    ///   - bytePointer: A pointer to the byte for which the offset is calculated.
    ///   - startPointer: The starting pointer for the calculation, previously obtained from `szScope`.
    /// - Returns: The calculated index offset.
    func stringZillaByteOffset(forByte bytePointer: sz_cptr_t, after startPointer: sz_cptr_t) -> Index
}

extension String: StringZillaViewable {
    public typealias Index = String.Index
    
    @_transparent
    public func withStringZillaScope<R>(_ body: (sz_cptr_t, sz_size_t) throws -> R) rethrows -> R {
        let cLength = sz_size_t(utf8.count)
        return try self.withCString { cString in
            try body(cString, cLength)
        }
    }
    
    @_transparent
    public func stringZillaByteOffset(forByte bytePointer: sz_cptr_t, after startPointer: sz_cptr_t) -> Index {
        self.utf8.index(self.utf8.startIndex, offsetBy: bytePointer - startPointer)
    }
}

extension Substring.UTF8View: StringZillaViewable {
    public typealias Index = Substring.UTF8View.Index
    
    /// Executes a closure with a pointer to the UTF8View's contiguous storage of single-byte elements (UTF-8 code units).
    /// - Parameters:
    ///   - body: A closure that takes a pointer to the contiguous storage and its size.
    /// - Throws: An error if the storage is not contiguous.
    @_transparent
    public func withStringZillaScope<R>(_ body: (sz_cptr_t, sz_size_t) throws -> R) rethrows -> R {
        return try withContiguousStorageIfAvailable { bufferPointer -> R in
            let cLength = sz_size_t(bufferPointer.count)
            let cString = UnsafeRawPointer(bufferPointer.baseAddress!).assumingMemoryBound(to: CChar.self)
            return try body(cString, cLength)
        } ?? {
            throw StringZillaError.contiguousStorageUnavailable
        }()
    }
    
    /// Calculates the offset index for a given byte pointer relative to a start pointer.
    /// - Parameters:
    ///   - bytePointer: A pointer to the byte for which the offset is calculated.
    ///   - startPointer: The starting pointer for the calculation, previously obtained from `szScope`.
    /// - Returns: The calculated index offset.
    @_transparent
    public func stringZillaByteOffset(forByte bytePointer: sz_cptr_t, after startPointer: sz_cptr_t) -> Index {
        return self.index(self.startIndex, offsetBy: bytePointer - startPointer)
    }
}

extension String.UTF8View: StringZillaViewable {
    public typealias Index = String.UTF8View.Index
    
    /// Executes a closure with a pointer to the UTF8View's contiguous storage of single-byte elements (UTF-8 code units).
    /// - Parameters:
    ///   - body: A closure that takes a pointer to the contiguous storage and its size.
    /// - Throws: An error if the storage is not contiguous.
    public func withStringZillaScope<R>(_ body: (sz_cptr_t, sz_size_t) throws -> R) rethrows -> R {
        return try withContiguousStorageIfAvailable { bufferPointer -> R in
            let cLength = sz_size_t(bufferPointer.count)
            let cString = UnsafeRawPointer(bufferPointer.baseAddress!).assumingMemoryBound(to: CChar.self)
            return try body(cString, cLength)
        } ?? {
            throw StringZillaError.contiguousStorageUnavailable
        }()
    }
    
    /// Calculates the offset index for a given byte pointer relative to a start pointer.
    /// - Parameters:
    ///   - bytePointer: A pointer to the byte for which the offset is calculated.
    ///   - startPointer: The starting pointer for the calculation, previously obtained from `szScope`.
    /// - Returns: The calculated index offset.
    public func stringZillaByteOffset(forByte bytePointer: sz_cptr_t, after startPointer: sz_cptr_t) -> Index {
        return self.index(self.startIndex, offsetBy: bytePointer - startPointer)
    }
}

public extension StringZillaViewable {
    
    /// Finds the first occurrence of the specified substring within the receiver.
    /// - Parameter needle: The substring to search for.
    /// - Returns: The index of the found occurrence, or `nil` if not found.
    @_specialize(where Self == String, S == String)
    @_specialize(where Self == String.UTF8View, S == String.UTF8View)
    func findFirst<S: StringZillaViewable>(substring needle: S) -> Index? {
        var result: Index?
        withStringZillaScope { hPointer, hLength in
            needle.withStringZillaScope { nPointer, nLength in
                if let matchPointer = sz_find(hPointer, hLength, nPointer, nLength) {
                    result = self.stringZillaByteOffset(forByte: matchPointer, after: hPointer)
                }
            }
        }
        return result
    }
    
    /// Finds the last occurrence of the specified substring within the receiver.
    /// - Parameter needle: The substring to search for.
    /// - Returns: The index of the found occurrence, or `nil` if not found.
    @_specialize(where Self == String, S == String)
    @_specialize(where Self == String.UTF8View, S == String.UTF8View)
    func findLast<S: StringZillaViewable>(substring needle: S) -> Index? {
        var result: Index?
        withStringZillaScope { hPointer, hLength in
            needle.withStringZillaScope { nPointer, nLength in
                if let matchPointer = sz_rfind(hPointer, hLength, nPointer, nLength) {
                    result = self.stringZillaByteOffset(forByte: matchPointer, after: hPointer)
                }
            }
        }
        return result
    }
    
    /// Finds the first occurrence of the specified character-set members within the receiver.
    /// - Parameter characters: A string-like collection of characters to match.
    /// - Returns: The index of the found occurrence, or `nil` if not found.
    @_specialize(where Self == String, S == String)
    @_specialize(where Self == String.UTF8View, S == String.UTF8View)
    func findFirst<S: StringZillaViewable>(characterFrom characters: S) -> Index? {
        var result: Index?
        withStringZillaScope { hPointer, hLength in
            characters.withStringZillaScope { nPointer, nLength in
                if let matchPointer = sz_find_char_from(hPointer, hLength, nPointer, nLength) {
                    result = self.stringZillaByteOffset(forByte: matchPointer, after: hPointer)
                }
            }
        }
        return result
    }
    
    /// Finds the last occurrence of the specified character-set members within the receiver.
    /// - Parameter characters: A string-like collection of characters to match.
    /// - Returns: The index of the found occurrence, or `nil` if not found.
    @_specialize(where Self == String, S == String)
    @_specialize(where Self == String.UTF8View, S == String.UTF8View)
    func findLast<S: StringZillaViewable>(characterFrom characters: S) -> Index? {
        var result: Index?
        withStringZillaScope { hPointer, hLength in
            characters.withStringZillaScope { nPointer, nLength in
                if let matchPointer = sz_rfind_char_from(hPointer, hLength, nPointer, nLength) {
                    result = self.stringZillaByteOffset(forByte: matchPointer, after: hPointer)
                }
            }
        }
        return result
    }
    
    /// Finds the first occurrence of a character outside of the the given character-set within the receiver.
    /// - Parameter characters: A string-like collection of characters to exclude.
    /// - Returns: The index of the found occurrence, or `nil` if not found.
    @_specialize(where Self == String, S == String)
    @_specialize(where Self == String.UTF8View, S == String.UTF8View)
    func findFirst<S: StringZillaViewable>(characterNotFrom characters: S) -> Index? {
        var result: Index?
        withStringZillaScope { hPointer, hLength in
            characters.withStringZillaScope { nPointer, nLength in
                if let matchPointer = sz_find_char_not_from(hPointer, hLength, nPointer, nLength) {
                    result = self.stringZillaByteOffset(forByte: matchPointer, after: hPointer)
                }
            }
        }
        return result
    }
    
    /// Finds the last occurrence of a character outside of the the given character-set within the receiver.
    /// - Parameter characters: A string-like collection of characters to exclude.
    /// - Returns: The index of the found occurrence, or `nil` if not found.
    @_specialize(where Self == String, S == String)
    @_specialize(where Self == String.UTF8View, S == String.UTF8View)
    func findLast<S: StringZillaViewable>(characterNotFrom characters: S) -> Index? {
        var result: Index?
        withStringZillaScope { hPointer, hLength in
            characters.withStringZillaScope { nPointer, nLength in
                if let matchPointer = sz_rfind_char_not_from(hPointer, hLength, nPointer, nLength) {
                    result = self.stringZillaByteOffset(forByte: matchPointer, after: hPointer)
                }
            }
        }
        return result
    }
    
    /// Computes the Levenshtein edit distance between this and another string.
    /// - Parameter other: A string-like collection of characters to exclude.
    /// - Returns: The edit distance, as an unsigned integer.
    /// - Throws: If a memory allocation error has happened.
    @_specialize(where Self == String, S == String)
    @_specialize(where Self == String.UTF8View, S == String.UTF8View)
    func editDistance<S: StringZillaViewable>(from other: S, bound: UInt64 = 0) throws -> UInt64? {
        var result: UInt64?
        
        // Use a do-catch block to handle potential errors
        do {
<<<<<<< HEAD
            try withStringZillaScope { hPointer, hLength in
                try other.withStringZillaScope { nPointer, nLength in
                    result = sz_edit_distance(hPointer, hLength, nPointer, nLength, sz_size_t(bound), nil)
=======
            try szScope { hPointer, hLength in
                try other.szScope { nPointer, nLength in
                    result = UInt64(sz_edit_distance(hPointer, hLength, nPointer, nLength, sz_size_t(bound), nil))
>>>>>>> 2a78408a
                    if result == SZ_SIZE_MAX {
                        result = nil
                        throw StringZillaError.memoryAllocationFailed
                    }
                }
            }
        } catch {
            // Handle or rethrow the error
            throw error
        }
        
        return result
    }
    
}<|MERGE_RESOLUTION|>--- conflicted
+++ resolved
@@ -253,15 +253,9 @@
         
         // Use a do-catch block to handle potential errors
         do {
-<<<<<<< HEAD
             try withStringZillaScope { hPointer, hLength in
                 try other.withStringZillaScope { nPointer, nLength in
-                    result = sz_edit_distance(hPointer, hLength, nPointer, nLength, sz_size_t(bound), nil)
-=======
-            try szScope { hPointer, hLength in
-                try other.szScope { nPointer, nLength in
                     result = UInt64(sz_edit_distance(hPointer, hLength, nPointer, nLength, sz_size_t(bound), nil))
->>>>>>> 2a78408a
                     if result == SZ_SIZE_MAX {
                         result = nil
                         throw StringZillaError.memoryAllocationFailed
