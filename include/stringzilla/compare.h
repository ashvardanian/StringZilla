/**
 *  @brief  Hardware-accelerated string comparison utilities.
 *  @file   compare.h
 *  @author Ash Vardanian
 *
 *  Includes core APIs:
 *
 *  - `sz_equal` - for equality comparison of two strings.
 *  - `sz_order` - for the relative order of two strings, similar to `memcmp`.
 *
 *  A valid suggestion may be to add an `sz_mismatch`, as the shared part of the `sz_order` and `sz_equal`.
 *  That would be great for a general-purpose library, but has little practical use for string processing.
 *
 *  The functions in this file can be used for both UTF-8 and other inputs.
 *  On platforms without masked loads they use interleaved prefix and suffix vector-loads
 *  to avoid scalar code, similar to the kernels in `memory.h`.
 */
#ifndef STRINGZILLA_COMPARE_H_
#define STRINGZILLA_COMPARE_H_

#include "types.h"

#ifdef __cplusplus
extern "C" {
#endif

#pragma region Core API

/**
 *  @brief  Checks if two strings are equal. Equivalent to `memcmp(a, b, length) == 0` in LibC and `a == b` in STL.
 *  @see    https://en.cppreference.com/w/c/string/byte/memcmp
 *
 *  @param[in] a First string to compare.
 *  @param[in] b Second string to compare.
 *  @param[in] length Number of bytes to compare in both strings.
 *
 *  @retval `sz_true_k` if strings are equal.
 *  @retval `sz_false_k` if strings are different.
 *
 *  Example usage:
 *
 *  @code{.c}
 *      #include <stringzilla/compare.h>
 *      int main() {
 *          return sz_equal("hello", "hello", 5) && !sz_equal("hello", "world", 5);
 *      }
 *  @endcode
 *
 *  @note   Selects the fastest implementation at compile- or run-time based on `SZ_DYNAMIC_DISPATCH`.
 *  @sa     sz_equal_serial, sz_equal_haswell, sz_equal_skylake, sz_equal_neon, sz_equal_sve
 */
SZ_DYNAMIC sz_bool_t sz_equal(sz_cptr_t a, sz_cptr_t b, sz_size_t length);

/**
 *  @brief  Compares two strings lexicographically. Equivalent to `memcmp(a, b, length)` in LibC.
 *          Mostly used in sorting and associative containers. Can be used for @b UTF-8 inputs.
 *  @see    https://en.cppreference.com/w/c/string/byte/memcmp
 *
 *  This function uses scalar code on most platforms, as in the majority of cases the strings that
 *  differ - will have differences among the very first characters and fetching more than one cache
 *  line may not be justified.
 *
 *  @param[in] a First string to compare.
 *  @param[in] a_length Number of bytes in the first string.
 *  @param[in] b Second string to compare.
 *  @param[in] b_length Number of bytes in the second string.
 *
 *  @retval `sz_less_k` if @p a is lexicographically smaller than @p b.
 *  @retval `sz_greater_k` if @p a is lexicographically greater than @p b.
 *  @retval `sz_equal_k` if strings @p a and @p b are identical.
 *
 *  Example usage:
 *
 *  @code{.c}
 *      #include <stringzilla/compare.h>
 *      int main() {
 *          return sz_order("apple", 5, "banana", 6) < 0 &&
 *                 sz_order("grape", 5, "grape", 5) == 0 &&
 *                 sz_order("zebra", 5, "apple", 5) > 0;
 *      }
 *  @endcode
 *
 *  @note   Selects the fastest implementation at compile- or run-time based on `SZ_DYNAMIC_DISPATCH`.
 *  @sa     sz_order_serial, sz_order_haswell, sz_order_skylake, sz_order_neon, sz_order_sve
 */
SZ_DYNAMIC sz_ordering_t sz_order(sz_cptr_t a, sz_size_t a_length, sz_cptr_t b, sz_size_t b_length);

/** @copydoc sz_equal */
SZ_PUBLIC sz_bool_t sz_equal_serial(sz_cptr_t a, sz_cptr_t b, sz_size_t length);
/** @copydoc sz_order */
SZ_PUBLIC sz_ordering_t sz_order_serial(sz_cptr_t a, sz_size_t a_length, sz_cptr_t b, sz_size_t b_length);

#if SZ_USE_HASWELL
/** @copydoc sz_equal */
SZ_PUBLIC sz_bool_t sz_equal_haswell(sz_cptr_t a, sz_cptr_t b, sz_size_t length);
/** @copydoc sz_order */
SZ_PUBLIC sz_ordering_t sz_order_haswell(sz_cptr_t a, sz_size_t a_length, sz_cptr_t b, sz_size_t b_length);
#endif

#if SZ_USE_SKYLAKE
/** @copydoc sz_equal */
SZ_PUBLIC sz_bool_t sz_equal_skylake(sz_cptr_t a, sz_cptr_t b, sz_size_t length);
/** @copydoc sz_order */
SZ_PUBLIC sz_ordering_t sz_order_skylake(sz_cptr_t a, sz_size_t a_length, sz_cptr_t b, sz_size_t b_length);
#endif

#if SZ_USE_NEON
/** @copydoc sz_equal */
SZ_PUBLIC sz_bool_t sz_equal_neon(sz_cptr_t a, sz_cptr_t b, sz_size_t length);
/** @copydoc sz_order */
SZ_PUBLIC sz_ordering_t sz_order_neon(sz_cptr_t a, sz_size_t a_length, sz_cptr_t b, sz_size_t b_length);
#endif

#pragma endregion // Core API

#pragma region Serial Implementation

/**
 *  @brief  Byte-level equality comparison between two strings.
 *          If unaligned loads are allowed, uses a switch-table to avoid loops on short strings.
 */
SZ_PUBLIC sz_bool_t sz_equal_serial(sz_cptr_t a, sz_cptr_t b, sz_size_t length) {
    sz_cptr_t const a_end = a + length;
#if SZ_USE_MISALIGNED_LOADS
    if (length >= SZ_SWAR_THRESHOLD) {
        sz_u64_vec_t a_vec, b_vec;
        for (; a + 8 <= a_end; a += 8, b += 8) {
            a_vec = sz_u64_load(a);
            b_vec = sz_u64_load(b);
            if (a_vec.u64 != b_vec.u64) return sz_false_k;
        }
    }
#endif
    while (a != a_end && *a == *b) a++, b++;
    return (sz_bool_t)(a_end == a);
}

SZ_PUBLIC sz_ordering_t sz_order_serial(sz_cptr_t a, sz_size_t a_length, sz_cptr_t b, sz_size_t b_length) {
    sz_bool_t a_shorter = (sz_bool_t)(a_length < b_length);
    sz_size_t min_length = a_shorter ? a_length : b_length;
    sz_cptr_t min_end = a + min_length;
#if SZ_USE_MISALIGNED_LOADS && !SZ_IS_BIG_ENDIAN_
    for (sz_u64_vec_t a_vec, b_vec; a + 8 <= min_end; a += 8, b += 8) {
        a_vec = sz_u64_load(a);
        b_vec = sz_u64_load(b);
        if (a_vec.u64 != b_vec.u64)
            return sz_order_scalars_(sz_u64_bytes_reverse(a_vec.u64), sz_u64_bytes_reverse(b_vec.u64));
    }
#endif
    for (; a != min_end; ++a, ++b)
        if (*a != *b) return sz_order_scalars_(*a, *b);

    // If the strings are equal up to `min_end`, then the shorter string is smaller
    return sz_order_scalars_(a_length, b_length);
}

#pragma endregion // Serial Implementation

/*  AVX2 implementation of the string search algorithms for Haswell processors and newer.
 *  Very minimalistic (compared to AVX-512), but still faster than the serial implementation.
 */
#pragma region Haswell Implementation
#if SZ_USE_HASWELL
<<<<<<< HEAD
#if !defined(_MSC_VER)
#pragma GCC push_options
#pragma GCC target("avx2")
#pragma clang attribute push(__attribute__((target("avx2"))), apply_to = function)
=======
#if defined(__clang__)
#pragma clang attribute push(__attribute__((target("avx2"))), apply_to = function)
#elif defined(__GNUC__)
#pragma GCC push_options
#pragma GCC target("avx2")
>>>>>>> 8d2d9c82
#endif

SZ_PUBLIC sz_ordering_t sz_order_haswell(sz_cptr_t a, sz_size_t a_length, sz_cptr_t b, sz_size_t b_length) {
    //! Before optimizing this, read the "Operations Not Worth Optimizing" in Contributions Guide:
    //! https://github.com/ashvardanian/StringZilla/blob/main/CONTRIBUTING.md#general-performance-observations
    return sz_order_serial(a, a_length, b, b_length);
}

SZ_PUBLIC sz_bool_t sz_equal_haswell(sz_cptr_t a, sz_cptr_t b, sz_size_t length) {

    if (length < 8) {
        sz_cptr_t const a_end = a + length;
        while (a != a_end && *a == *b) a++, b++;
        return (sz_bool_t)(a_end == a);
    }
    // We can use 2x 64-bit interleaving loads for each string, and then compare them for equality.
    // The same approach is used in GLibC and was suggest by Denis Yaroshevskiy.
    // https://codebrowser.dev/glibc/glibc/sysdeps/x86_64/multiarch/memcmp-avx2-movbe.S.html#518
    // It shouldn't improve performance on microbenchmarks, but should be better in practice.
    else if (length <= 16) {
        sz_u64_t a_first_word = sz_u64_load(a).u64;
        sz_u64_t b_first_word = sz_u64_load(b).u64;
        sz_u64_t a_second_word = sz_u64_load(a + length - 8).u64;
        sz_u64_t b_second_word = sz_u64_load(b + length - 8).u64;
        return (sz_bool_t)((a_first_word == b_first_word) & (a_second_word == b_second_word));
    }
    // We can use 2x 128-bit interleaving loads for each string, and then compare them for equality.
    else if (length <= 32) {
        sz_u128_vec_t a_first_vec, b_first_vec, a_second_vec, b_second_vec;
        a_first_vec.xmm = _mm_lddqu_si128((__m128i const *)(a));
        b_first_vec.xmm = _mm_lddqu_si128((__m128i const *)(b));
        a_second_vec.xmm = _mm_lddqu_si128((__m128i const *)(a + length - 16));
        b_second_vec.xmm = _mm_lddqu_si128((__m128i const *)(b + length - 16));
        return (sz_bool_t)(_mm_movemask_epi8(_mm_and_si128( //
                               _mm_cmpeq_epi8(a_first_vec.xmm, b_first_vec.xmm),
                               _mm_cmpeq_epi8(a_second_vec.xmm, b_second_vec.xmm))) == 0xFFFF);
    }
    // We can use 2x 256-bit interleaving loads for each string, and then compare them for equality.
    else if (length <= 64) {
        sz_u256_vec_t a_first_vec, b_first_vec, a_second_vec, b_second_vec;
        a_first_vec.ymm = _mm256_lddqu_si256((__m256i const *)(a));
        b_first_vec.ymm = _mm256_lddqu_si256((__m256i const *)(b));
        a_second_vec.ymm = _mm256_lddqu_si256((__m256i const *)(a + length - 32));
        b_second_vec.ymm = _mm256_lddqu_si256((__m256i const *)(b + length - 32));
        return (sz_bool_t)(_mm256_movemask_epi8(_mm256_and_si256( //
                               _mm256_cmpeq_epi8(a_first_vec.ymm, b_first_vec.ymm),
                               _mm256_cmpeq_epi8(a_second_vec.ymm, b_second_vec.ymm))) == (int)0xFFFFFFFF);
    }
    else {
        sz_size_t i = 0;
        sz_u256_vec_t a_vec, b_vec;
        do {
            a_vec.ymm = _mm256_lddqu_si256((__m256i const *)(a + i));
            b_vec.ymm = _mm256_lddqu_si256((__m256i const *)(b + i));
            // One approach can be to use "movemasks", but we could also use a bitwise
            // matching like `_mm256_testnzc_si256`.
            if (_mm256_movemask_epi8(_mm256_cmpeq_epi8(a_vec.ymm, b_vec.ymm)) != (int)0xFFFFFFFF) return sz_false_k;
            i += 32;
        } while (i + 32 <= length);
        a_vec.ymm = _mm256_lddqu_si256((__m256i const *)(a + length - 32));
        b_vec.ymm = _mm256_lddqu_si256((__m256i const *)(b + length - 32));
        return (sz_bool_t)(_mm256_movemask_epi8(_mm256_cmpeq_epi8(a_vec.ymm, b_vec.ymm)) == (int)0xFFFFFFFF);
    }
}

<<<<<<< HEAD
#if !defined(_MSC_VER)
=======
#if defined(__clang__)
>>>>>>> 8d2d9c82
#pragma clang attribute pop
#elif defined(__GNUC__)
#pragma GCC pop_options
#endif
#endif            // SZ_USE_HASWELL
#pragma endregion // Haswell Implementation

/*  AVX512 implementation of the string search algorithms for Skylake and newer CPUs.
 *  Includes extensions: F, CD, ER, PF, VL, DQ, BW.
 *
 *  This is the "starting level" for the advanced algorithms using K-mask registers on x86.
 */
#pragma region Skylake Implementation
#if SZ_USE_SKYLAKE
<<<<<<< HEAD
#if !defined(_MSC_VER)
#pragma GCC push_options
#pragma GCC target("avx", "avx512f", "avx512vl", "avx512bw", "bmi", "bmi2")
#pragma clang attribute push(__attribute__((target("avx,avx512f,avx512vl,avx512bw,bmi,bmi2"))), apply_to = function)
=======
#if defined(__clang__)
#pragma clang attribute push(__attribute__((target("avx,avx512f,avx512vl,avx512bw,bmi,bmi2"))), apply_to = function)
#elif defined(__GNUC__)
#pragma GCC push_options
#pragma GCC target("avx", "avx512f", "avx512vl", "avx512bw", "bmi", "bmi2")
>>>>>>> 8d2d9c82
#endif

SZ_PUBLIC sz_ordering_t sz_order_skylake(sz_cptr_t a, sz_size_t a_length, sz_cptr_t b, sz_size_t b_length) {
    sz_u512_vec_t a_vec, b_vec;

    // Pointer arithmetic is cheap, fetching memory is not!
    // So we can use the masked loads to fetch at most one cache-line for each string,
    // compare the prefixes, and only then move forward.
    sz_size_t a_head_length = 64 - ((sz_size_t)a % 64); // 63 or less.
    sz_size_t b_head_length = 64 - ((sz_size_t)b % 64); // 63 or less.
    a_head_length = a_head_length < a_length ? a_head_length : a_length;
    b_head_length = b_head_length < b_length ? b_head_length : b_length;
    sz_size_t head_length = a_head_length < b_head_length ? a_head_length : b_head_length;
    __mmask64 head_mask = sz_u64_mask_until_(head_length);
    a_vec.zmm = _mm512_maskz_loadu_epi8(head_mask, a);
    b_vec.zmm = _mm512_maskz_loadu_epi8(head_mask, b);
    __mmask64 mask_not_equal = _mm512_cmpneq_epi8_mask(a_vec.zmm, b_vec.zmm);
    if (mask_not_equal != 0) {
        sz_u64_t first_diff = _tzcnt_u64(mask_not_equal);
        char a_char = a_vec.u8s[first_diff];
        char b_char = b_vec.u8s[first_diff];
        return sz_order_scalars_(a_char, b_char);
    }
    else if (head_length == a_length && head_length == b_length) { return sz_equal_k; }
    else { a += head_length, b += head_length, a_length -= head_length, b_length -= head_length; }

    // The rare case, when both string are very long.
    __mmask64 a_mask, b_mask;
    while ((a_length >= 64) & (b_length >= 64)) {
        a_vec.zmm = _mm512_loadu_si512(a);
        b_vec.zmm = _mm512_loadu_si512(b);
        mask_not_equal = _mm512_cmpneq_epi8_mask(a_vec.zmm, b_vec.zmm);
        if (mask_not_equal != 0) {
            sz_u64_t first_diff = _tzcnt_u64(mask_not_equal);
            char a_char = a_vec.u8s[first_diff];
            char b_char = b_vec.u8s[first_diff];
            return sz_order_scalars_(a_char, b_char);
        }
        a += 64, b += 64, a_length -= 64, b_length -= 64;
    }

    // In most common scenarios at least one of the strings is under 64 bytes.
    if (a_length | b_length) {
        a_mask = sz_u64_clamp_mask_until_(a_length);
        b_mask = sz_u64_clamp_mask_until_(b_length);
        a_vec.zmm = _mm512_maskz_loadu_epi8(a_mask, a);
        b_vec.zmm = _mm512_maskz_loadu_epi8(b_mask, b);
        // The AVX-512 `_mm512_mask_cmpneq_epi8_mask` intrinsics are generally handy in such environments.
        // They, however, have latency 3 on most modern CPUs. Using AVX2: `_mm256_cmpeq_epi8` would have
        // been cheaper, if we didn't have to apply `_mm256_movemask_epi8` afterwards.
        mask_not_equal = _mm512_cmpneq_epi8_mask(a_vec.zmm, b_vec.zmm);
        if (mask_not_equal != 0) {
            sz_u64_t first_diff = _tzcnt_u64(mask_not_equal);
            char a_char = a_vec.u8s[first_diff];
            char b_char = b_vec.u8s[first_diff];
            return sz_order_scalars_(a_char, b_char);
        }
        // From logic perspective, the hardest cases are "abc\0" and "abc".
        // The result must be `sz_greater_k`, as the latter is shorter.
        else { return sz_order_scalars_(a_length, b_length); }
    }

    return sz_equal_k;
}

SZ_PUBLIC sz_bool_t sz_equal_skylake(sz_cptr_t a, sz_cptr_t b, sz_size_t length) {
    __mmask64 mask;
    sz_u512_vec_t a_vec, b_vec;

    while (length >= 64) {
        a_vec.zmm = _mm512_loadu_si512(a);
        b_vec.zmm = _mm512_loadu_si512(b);
        mask = _mm512_cmpneq_epi8_mask(a_vec.zmm, b_vec.zmm);
        if (mask != 0) return sz_false_k;
        a += 64, b += 64, length -= 64;
    }

    if (length) {
        mask = sz_u64_mask_until_(length);
        a_vec.zmm = _mm512_maskz_loadu_epi8(mask, a);
        b_vec.zmm = _mm512_maskz_loadu_epi8(mask, b);
        // Reuse the same `mask` variable to find the bit that doesn't match
        mask = _mm512_mask_cmpneq_epi8_mask(mask, a_vec.zmm, b_vec.zmm);
        return (sz_bool_t)(mask == 0);
    }

    return sz_true_k;
}

<<<<<<< HEAD
#if !defined(_MSC_VER)
=======
#if defined(__clang__)
>>>>>>> 8d2d9c82
#pragma clang attribute pop
#elif defined(__GNUC__)
#pragma GCC pop_options
#endif
#endif            // SZ_USE_SKYLAKE
#pragma endregion // Skylake Implementation

/*  Implementation of the string search algorithms using the Arm NEON instruction set, available on 64-bit
 *  Arm processors. Covers billions of mobile CPUs worldwide, including Apple's A-series, and Qualcomm's Snapdragon.
 */
#pragma region NEON Implementation
#if SZ_USE_NEON
<<<<<<< HEAD
#if !defined(_MSC_VER)
#pragma GCC push_options
#pragma GCC target("arch=armv8.2-a+simd")
#pragma clang attribute push(__attribute__((target("arch=armv8.2-a+simd"))), apply_to = function)
=======
#if defined(__clang__)
#pragma clang attribute push(__attribute__((target("arch=armv8.2-a+simd"))), apply_to = function)
#elif defined(__GNUC__)
#pragma GCC push_options
#pragma GCC target("arch=armv8.2-a+simd")
>>>>>>> 8d2d9c82
#endif

SZ_PUBLIC sz_ordering_t sz_order_neon(sz_cptr_t a, sz_size_t a_length, sz_cptr_t b, sz_size_t b_length) {
    //! Before optimizing this, read the "Operations Not Worth Optimizing" in Contributions Guide:
    //! https://github.com/ashvardanian/StringZilla/blob/main/CONTRIBUTING.md#general-performance-observations
    return sz_order_serial(a, a_length, b, b_length);
}

SZ_PUBLIC sz_bool_t sz_equal_neon(sz_cptr_t a, sz_cptr_t b, sz_size_t length) {
    if (length < 16) return sz_equal_serial(a, b, length);

    sz_u128_vec_t a_vec, b_vec;
    sz_size_t offset = 0;
    do {
        a_vec.u8x16 = vld1q_u8((sz_u8_t const *)(a + offset));
        b_vec.u8x16 = vld1q_u8((sz_u8_t const *)(b + offset));
        uint8x16_t cmp = vceqq_u8(a_vec.u8x16, b_vec.u8x16);
        if (vminvq_u8(cmp) != 255) return sz_false_k; // Check if all bytes match
        offset += 16;
    } while (offset + 16 <= length);

    // For final check - load the last register-long piece of content from the end
    a_vec.u8x16 = vld1q_u8((sz_u8_t const *)(a + length - 16));
    b_vec.u8x16 = vld1q_u8((sz_u8_t const *)(b + length - 16));
    uint8x16_t cmp = vceqq_u8(a_vec.u8x16, b_vec.u8x16);
    if (vminvq_u8(cmp) != 255) return sz_false_k;
    return sz_true_k;
}

<<<<<<< HEAD
#if !defined(_MSC_VER)
=======
#if defined(__clang__)
>>>>>>> 8d2d9c82
#pragma clang attribute pop
#elif defined(__GNUC__)
#pragma GCC pop_options
#endif
#endif            // SZ_USE_NEON
#pragma endregion // NEON Implementation

/*  Implementation of the string search algorithms using the Arm SVE variable-length registers,
 *  available in Arm v9 processors, like in Apple M4+ and Graviton 3+ CPUs.
 */
#pragma region SVE Implementation
#if SZ_USE_SVE
<<<<<<< HEAD
#if !defined(_MSC_VER)
#pragma GCC push_options
#pragma GCC target("arch=armv8.2-a+sve")
#pragma clang attribute push(__attribute__((target("arch=armv8.2-a+sve"))), apply_to = function)
=======
#if defined(__clang__)
#pragma clang attribute push(__attribute__((target("arch=armv8.2-a+sve"))), apply_to = function)
#elif defined(__GNUC__)
#pragma GCC push_options
#pragma GCC target("arch=armv8.2-a+sve")
>>>>>>> 8d2d9c82
#endif

SZ_PUBLIC sz_bool_t sz_equal_sve(sz_cptr_t a, sz_cptr_t b, sz_size_t length) {
    // Determine the number of bytes in an SVE vector.
    sz_size_t const vector_bytes = svcntb();
    sz_size_t progress = 0;
    do {
        svbool_t progress_vec = svwhilelt_b8((sz_u64_t)progress, (sz_u64_t)length);
        svuint8_t a_vec = svld1(progress_vec, (sz_u8_t const *)(a + progress));
        svuint8_t b_vec = svld1(progress_vec, (sz_u8_t const *)(b + progress));
        // Compare: generate a predicate marking lanes where a!=b
        svbool_t not_equal_vec = svcmpne(progress_vec, a_vec, b_vec);
        if (svptest_any(progress_vec, not_equal_vec)) return sz_false_k;
        progress += vector_bytes;
    } while (progress < length);
    return sz_true_k;
}

SZ_PUBLIC sz_ordering_t sz_order_sve(sz_cptr_t a, sz_size_t a_length, sz_cptr_t b, sz_size_t b_length) {
    //! Before optimizing this, read the "Operations Not Worth Optimizing" in Contributions Guide:
    //! https://github.com/ashvardanian/StringZilla/blob/main/CONTRIBUTING.md#general-performance-observations
    return sz_order_serial(a, a_length, b, b_length);
}

<<<<<<< HEAD
#if !defined(_MSC_VER)
=======
#if defined(__clang__)
>>>>>>> 8d2d9c82
#pragma clang attribute pop
#elif defined(__GNUC__)
#pragma GCC pop_options
#endif
#endif            // SZ_USE_SVE
#pragma endregion // SVE Implementation

/*  Pick the right implementation for the string search algorithms.
 *  To override this behavior and precompile all backends - set `SZ_DYNAMIC_DISPATCH` to 1.
 */
#pragma region Compile Time Dispatching
#if !SZ_DYNAMIC_DISPATCH

SZ_DYNAMIC sz_bool_t sz_equal(sz_cptr_t a, sz_cptr_t b, sz_size_t length) {
#if SZ_USE_SKYLAKE
    return sz_equal_skylake(a, b, length);
#elif SZ_USE_HASWELL
    return sz_equal_haswell(a, b, length);
#elif SZ_USE_SVE
    return sz_equal_sve(a, b, length);
#elif SZ_USE_NEON
    return sz_equal_neon(a, b, length);
#else
    return sz_equal_serial(a, b, length);
#endif
}

SZ_DYNAMIC sz_ordering_t sz_order(sz_cptr_t a, sz_size_t a_length, sz_cptr_t b, sz_size_t b_length) {
#if SZ_USE_SKYLAKE
    return sz_order_skylake(a, a_length, b, b_length);
#elif SZ_USE_HASWELL
    return sz_order_haswell(a, a_length, b, b_length);
#elif SZ_USE_SVE
    return sz_order_sve(a, a_length, b, b_length);
#elif SZ_USE_NEON
    return sz_order_neon(a, a_length, b, b_length);
#else
    return sz_order_serial(a, a_length, b, b_length);
#endif
}

#endif            // !SZ_DYNAMIC_DISPATCH
#pragma endregion // Compile Time Dispatching

#ifdef __cplusplus
}
#endif // __cplusplus
#endif // STRINGZILLA_COMPARE_H_<|MERGE_RESOLUTION|>--- conflicted
+++ resolved
@@ -161,18 +161,11 @@
  */
 #pragma region Haswell Implementation
 #if SZ_USE_HASWELL
-<<<<<<< HEAD
-#if !defined(_MSC_VER)
+#if defined(__clang__)
+#pragma clang attribute push(__attribute__((target("avx2"))), apply_to = function)
+#elif defined(__GNUC__)
 #pragma GCC push_options
 #pragma GCC target("avx2")
-#pragma clang attribute push(__attribute__((target("avx2"))), apply_to = function)
-=======
-#if defined(__clang__)
-#pragma clang attribute push(__attribute__((target("avx2"))), apply_to = function)
-#elif defined(__GNUC__)
-#pragma GCC push_options
-#pragma GCC target("avx2")
->>>>>>> 8d2d9c82
 #endif
 
 SZ_PUBLIC sz_ordering_t sz_order_haswell(sz_cptr_t a, sz_size_t a_length, sz_cptr_t b, sz_size_t b_length) {
@@ -238,11 +231,7 @@
     }
 }
 
-<<<<<<< HEAD
-#if !defined(_MSC_VER)
-=======
-#if defined(__clang__)
->>>>>>> 8d2d9c82
+#if defined(__clang__)
 #pragma clang attribute pop
 #elif defined(__GNUC__)
 #pragma GCC pop_options
@@ -257,18 +246,11 @@
  */
 #pragma region Skylake Implementation
 #if SZ_USE_SKYLAKE
-<<<<<<< HEAD
-#if !defined(_MSC_VER)
+#if defined(__clang__)
+#pragma clang attribute push(__attribute__((target("avx,avx512f,avx512vl,avx512bw,bmi,bmi2"))), apply_to = function)
+#elif defined(__GNUC__)
 #pragma GCC push_options
 #pragma GCC target("avx", "avx512f", "avx512vl", "avx512bw", "bmi", "bmi2")
-#pragma clang attribute push(__attribute__((target("avx,avx512f,avx512vl,avx512bw,bmi,bmi2"))), apply_to = function)
-=======
-#if defined(__clang__)
-#pragma clang attribute push(__attribute__((target("avx,avx512f,avx512vl,avx512bw,bmi,bmi2"))), apply_to = function)
-#elif defined(__GNUC__)
-#pragma GCC push_options
-#pragma GCC target("avx", "avx512f", "avx512vl", "avx512bw", "bmi", "bmi2")
->>>>>>> 8d2d9c82
 #endif
 
 SZ_PUBLIC sz_ordering_t sz_order_skylake(sz_cptr_t a, sz_size_t a_length, sz_cptr_t b, sz_size_t b_length) {
@@ -358,11 +340,7 @@
     return sz_true_k;
 }
 
-<<<<<<< HEAD
-#if !defined(_MSC_VER)
-=======
-#if defined(__clang__)
->>>>>>> 8d2d9c82
+#if defined(__clang__)
 #pragma clang attribute pop
 #elif defined(__GNUC__)
 #pragma GCC pop_options
@@ -375,18 +353,11 @@
  */
 #pragma region NEON Implementation
 #if SZ_USE_NEON
-<<<<<<< HEAD
-#if !defined(_MSC_VER)
+#if defined(__clang__)
+#pragma clang attribute push(__attribute__((target("arch=armv8.2-a+simd"))), apply_to = function)
+#elif defined(__GNUC__)
 #pragma GCC push_options
 #pragma GCC target("arch=armv8.2-a+simd")
-#pragma clang attribute push(__attribute__((target("arch=armv8.2-a+simd"))), apply_to = function)
-=======
-#if defined(__clang__)
-#pragma clang attribute push(__attribute__((target("arch=armv8.2-a+simd"))), apply_to = function)
-#elif defined(__GNUC__)
-#pragma GCC push_options
-#pragma GCC target("arch=armv8.2-a+simd")
->>>>>>> 8d2d9c82
 #endif
 
 SZ_PUBLIC sz_ordering_t sz_order_neon(sz_cptr_t a, sz_size_t a_length, sz_cptr_t b, sz_size_t b_length) {
@@ -416,11 +387,7 @@
     return sz_true_k;
 }
 
-<<<<<<< HEAD
-#if !defined(_MSC_VER)
-=======
-#if defined(__clang__)
->>>>>>> 8d2d9c82
+#if defined(__clang__)
 #pragma clang attribute pop
 #elif defined(__GNUC__)
 #pragma GCC pop_options
@@ -433,18 +400,11 @@
  */
 #pragma region SVE Implementation
 #if SZ_USE_SVE
-<<<<<<< HEAD
-#if !defined(_MSC_VER)
+#if defined(__clang__)
+#pragma clang attribute push(__attribute__((target("arch=armv8.2-a+sve"))), apply_to = function)
+#elif defined(__GNUC__)
 #pragma GCC push_options
 #pragma GCC target("arch=armv8.2-a+sve")
-#pragma clang attribute push(__attribute__((target("arch=armv8.2-a+sve"))), apply_to = function)
-=======
-#if defined(__clang__)
-#pragma clang attribute push(__attribute__((target("arch=armv8.2-a+sve"))), apply_to = function)
-#elif defined(__GNUC__)
-#pragma GCC push_options
-#pragma GCC target("arch=armv8.2-a+sve")
->>>>>>> 8d2d9c82
 #endif
 
 SZ_PUBLIC sz_bool_t sz_equal_sve(sz_cptr_t a, sz_cptr_t b, sz_size_t length) {
@@ -469,11 +429,7 @@
     return sz_order_serial(a, a_length, b, b_length);
 }
 
-<<<<<<< HEAD
-#if !defined(_MSC_VER)
-=======
-#if defined(__clang__)
->>>>>>> 8d2d9c82
+#if defined(__clang__)
 #pragma clang attribute pop
 #elif defined(__GNUC__)
 #pragma GCC pop_options
