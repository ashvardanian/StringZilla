--- conflicted
+++ resolved
@@ -9,12 +9,6 @@
  *  - `sz_utf8_find_nth` - skip to Nth UTF-8 character
  *  - `sz_utf8_find_newline` - skip to first newline (7 Unicode newline characters + CRLF)
  *  - `sz_utf8_find_whitespace` - skip to first whitespace (25 Unicode White_Space characters)
- *
- *  Work in progress:
- *
- *  - `sz_utf8_case_fold` - Unicode case folding for codepoints
- *  - `sz_utf8_find_case_insensitive` - case-insensitive substring search in UTF-8 strings
- *  - `sz_utf8_unpack_chunk` - convert UTF-8 to UTF-32 in a streaming manner
  *
  *  StringZilla focuses on analyzing character classes rather than UAX#14 (Line Breaking Algorithm) or UAX#29 (Text
  *  Segmentation) in full detail. It doesn't currently implement traditional "grapheme cluster", "word boundary",
@@ -164,162 +158,6 @@
  */
 SZ_DYNAMIC sz_cptr_t sz_utf8_find_whitespace(sz_cptr_t text, sz_size_t length, sz_size_t *matched_length);
 
-/**
- *  @brief  Validate UTF-8 encoding correctness per RFC 3629.
- *
- *  Checks continuation byte patterns (10xxxxxx), rejects overlong encodings, surrogates (U+D800-U+DFFF),
- *  values beyond U+10FFFF, and truncated sequences. Only accepts proper 1-4 byte UTF-8 sequences.
- *
- *  Overlong encodings occur when a codepoint is encoded with more bytes than necessary.
- *  For example, "/" (U+002F) can be incorrectly encoded as 0xC0 0xAF (2 bytes) or 0xE0 0x80 0xAF (3 bytes)
- *  instead of the valid 0x2F (1 byte). These create security vulnerabilities (directory traversal attacks)
- *  by bypassing filters that check for "/" in its canonical form.
- *
- *  Surrogates (U+D800-U+DFFF) are UTF-16 encoding artifacts - they're not actual Unicode characters.
- *  UTF-16 uses "surrogate pairs" (high surrogate + low surrogate) to represent codepoints beyond U+FFFF.
- *  UTF-8 encodes these codepoints directly in 4 bytes without needing surrogates, so the range
- *  U+D800-U+DFFF is permanently invalid in UTF-8 to prevent multiple representations of the same character.
- *
- *  @param[in] text String to validate.
- *  @param[in] length Number of bytes in the string.
- *  @return 1 if valid UTF-8, 0 if invalid.
- *
- *  @code
- *      if (!sz_utf8_valid(user_input, input_len)) {
- *          fprintf(stderr, "Invalid UTF-8 encoding\n");
- *          return ERROR;
- *      }
- *  @endcode
- *
- *  @note Invalid patterns include: overlong encodings (0xC0 0x80 for null), surrogates (0xED 0xA0 0x80),
- *        invalid continuation bytes, out-of-range codepoints (0xF4 0x90+), and truncated sequences.
- */
-SZ_DYNAMIC sz_bool_t sz_utf8_valid(sz_cptr_t text, sz_size_t length);
-
-/**
- *  @brief  Unpack a UTF-8 string into UTF-32 codepoints.
- *
- *  This function is designed for streaming-like decoding with smart iterators built on top of it.
- *  The iterator would unpack a continuous slice of UTF-8 text into UTF-32 codepoints in chunks,
- *  yielding them upstream - only one at a time. This avoids allocating large buffers for the entire
- *  UTF-32 string, which can be 4x the size of the UTF-8 input.
- *
- *  This functionality is similar to the `simdutf` library's UTF-8 to UTF-32 conversion routines,
- *  but unlike most of them - performs no validity checks, and leverages an assumption that absolute
- *  majority of written text doesn't mix codepoints of every length in each register-sized chunk.
- *
- *  - English text and source code is predominantly 1-byte ASCII characters.
- *  - Broader European languages with diacritics mostly use 2-byte characters with 1-byte punctuation.
- *  - Chinese & Jamapanese mostly use 3-byte characters with rare punctuation, which can be 1- or 3-byte.
- *  - Korean uses 3-byte characters with 1-byte spaces; word are 2-6 syllables or 6-16 bytes.
- *
- *  It's a different story for emoji-heavy texts, which can mix 4-byte characters more frequently.
- *
- *  @param[in] text UTF-8 string to unpack.
- *  @param[in] length Number of bytes in the string (up to 64).
- *  @param[out] runes Output buffer for UTF-32 codepoints (recommended to be at least @b 64 entries wide).
- *  @param[in] runes_capacity Capacity of the @p runes buffer (number of sz_rune_t entries).
- *  @param[out] runes_unpacked Number of runes unpacked.
- *  @return Pointer to the byte after the last unpacked byte in @p text.
- */
-SZ_DYNAMIC sz_cptr_t sz_utf8_unpack_chunk(      //
-    sz_cptr_t text, sz_size_t length,           //
-    sz_rune_t *runes, sz_size_t runes_capacity, //
-    sz_size_t *runes_unpacked);
-
-/**
- *  @brief  Apply Unicode case folding to a UTF-8 string in-place or to a separate buffer.
- *
- *  This function reads a UTF-8 encoded source string, applies Unicode case folding to each
- *  codepoint, and writes the result to the destination buffer. Case folding normalizes text
- *  for case-insensitive comparisons by mapping uppercase letters to their lowercase equivalents
- *  and handling special cases like German ß → ss expansion.
- *
- *  The destination buffer must be at least 1.5x the source length to accommodate potential
- *  one-to-many expansions (e.g., ß → ss, ﬁ → fi). If the destination buffer is too small,
- *  the function returns an error status.
- *
- *  @param[in] source UTF-8 string to be case-folded.
- *  @param[in] source_length Number of bytes in the source buffer.
- *  @param[out] destination Buffer to write the case-folded UTF-8 string.
- *  @param[in] destination_capacity Size of the destination buffer in bytes.
- *  @param[out] destination_length Number of bytes written to the destination buffer.
- *  @return sz_success_k on success, sz_bad_alloc_k if destination buffer is too small,
- *          sz_invalid_utf8_k if source contains invalid UTF-8 sequences.
- *
- *  @example Basic usage:
- *  @code
- *      char const *source = "HELLO WORLD";
- *      char destination[32];
- *      sz_size_t result_length;
- *      sz_status_t status = sz_utf8_case_fold(source, 11, destination, 32, &result_length);
- *      // destination now contains "hello world", result_length = 11
- *  @endcode
- *
- *  @example Handling expansions:
- *  @code
- *      char const *source = "STRAẞE";  // German "street" with capital ß
- *      char destination[32];
- *      sz_size_t result_length;
- *      sz_status_t status = sz_utf8_case_fold(source, strlen(source), destination, 32, &result_length);
- *      // destination now contains "strasse" (ẞ expanded to ss)
- *  @endcode
- */
-SZ_DYNAMIC sz_status_t sz_utf8_case_fold(      //
-    sz_cptr_t source, sz_size_t source_length, //
-    sz_ptr_t destination, sz_size_t destination_capacity, sz_size_t *destination_length);
-
-/**
- *  @brief  Case-insensitive substring search in UTF-8 strings.
- *
- *  In applications where the haystack remains largely static and memory/storage is cheap, it is recommended
- *  to pre-process the haystack into a case-folded version using Unicode Case Folding (e.g., via the ICU
- *  library) and subsequently use the simpler `sz_find()` function for repeated searches. This avoids the cost
- *  of performing full folding logic during every search operation.
- *
- *  This function applies full Unicode Case Folding as defined in the Unicode Standard (UAX #21 and
- *  CaseFolding.txt), covering all bicameral scripts, all offset-based one-to-one folds, all table-based
- *  one-to-one folds, and all normative one-to-many expansions.
- *
- *  The following character mappings are supported:
- *
- *  - ASCII Latin letters A–Z (U+0041–U+005A) are folded to a–z (U+0061–U+007A) using a trivial +32 offset.
- *  - Fullwidth Latin letters Ａ–Ｚ (U+FF21–U+FF3A) are folded to ａ–ｚ (U+FF41–U+FF5A) with the same +32 offset.
- *  - Cyrillic uppercase А–Я (U+0410–U+042F) are folded to а–я (U+0430–U+044F) using a +32 offset.
- *  - Armenian uppercase Ա–Ֆ (U+0531–U+0556) are folded to ա–ֆ (U+0561–U+0586) using a +48 offset.
- *  - Georgian Mtavruli letters Ა-Ჿ (U+1C90–U+1CBF, excluding 2) are folded to their Mkhedruli equivalents
- *    (U+10D0–U+10FF) using a fixed linear translation defined by the Unicode Standard.
- *  - Greek uppercase Α–Ω (U+0391–U+03A9) are folded to α–ω (U+03B1–U+03C9) via a +32 offset, with a normative
- *    context-sensitive rule for sigma: Σ (U+03A3) folds to σ (U+03C3) or ς (U+03C2) depending on word-final
- *    position, as required by SpecialCasing.txt.
- *  - Latin Extended characters include numerous one-to-one folds and several one-to-many expansions, including:
- *      ß  (U+00DF) → "ss" (U+0073 U+0073)
- *      ẞ  (U+1E9E) → "ss"
- *    as well as mixed-case digraphs and trigraphs normalized to lowercase sequences.
- *  - Turkish and Azerbaijani dotted/dotless-I rules follow SpecialCasing.txt, including:
- *      İ (U+0130)  → "i̇" (U+0069 U+0307)
- *      I (U+0049)  →  i   (U+0069)
- *      ı (U+0131)  →  ı   (already lowercase)
- *    with full locale-correct behavior.
- *  - Lithuanian accented I/J mappings that require combining-dot additions or removals are processed
- *    as multi-codepoint expansions exactly as specified in SpecialCasing.txt.
- *  - Additional bicameral scripts—Cherokee, Deseret, Osage, Warang Citi, Adlam—use their normative
- *    one-to-one uppercase-to-lowercase mappings defined in CaseFolding.txt.
- *
- *  Folding is applied during matching without rewriting the entire haystack. Multi-codepoint expansions,
- *  contextual folds, and combining-mark adjustments are handled at comparison time.
- *
- *  @param[in] haystack UTF-8 string to be searched.
- *  @param[in] haystack_length Number of bytes in the haystack buffer.
- *  @param[in] needle UTF-8 substring to search for.
- *  @param[in] needle_length Number of bytes in the needle substring.
- *  @param[out] matched_length Number of bytes in the matched region.
- *  @return Pointer to the first matching substring from @p haystack, or @c SZ_NULL_CHAR if not found.
- */
-SZ_DYNAMIC sz_cptr_t sz_utf8_find_case_insensitive( //
-    sz_cptr_t haystack, sz_size_t haystack_length,  //
-    sz_cptr_t needle, sz_size_t needle_length, sz_size_t *matched_length);
-
 #pragma endregion
 
 #pragma region Platform-Specific Backends
@@ -332,17 +170,6 @@
 SZ_PUBLIC sz_cptr_t sz_utf8_find_newline_serial(sz_cptr_t text, sz_size_t length, sz_size_t *matched_length);
 /** @copydoc sz_utf8_find_whitespace */
 SZ_PUBLIC sz_cptr_t sz_utf8_find_whitespace_serial(sz_cptr_t text, sz_size_t length, sz_size_t *matched_length);
-/** @copydoc sz_utf8_unpack_chunk */
-SZ_PUBLIC sz_cptr_t sz_utf8_unpack_chunk_serial( //
-    sz_cptr_t text, sz_size_t length,            //
-    sz_rune_t *runes, sz_size_t runes_capacity,  //
-    sz_size_t *runes_unpacked);
-SZ_PUBLIC sz_status_t sz_utf8_case_fold_serial( //
-    sz_cptr_t source, sz_size_t source_length,  //
-    sz_ptr_t destination, sz_size_t destination_capacity, sz_size_t *destination_length);
-SZ_PUBLIC sz_cptr_t sz_utf8_find_case_insensitive_serial( //
-    sz_cptr_t haystack, sz_size_t haystack_length,        //
-    sz_cptr_t needle, sz_size_t needle_length, sz_size_t *matched_length);
 
 #if SZ_USE_HASWELL
 /** @copydoc sz_utf8_count */
@@ -353,21 +180,7 @@
 SZ_PUBLIC sz_cptr_t sz_utf8_find_newline_haswell(sz_cptr_t text, sz_size_t length, sz_size_t *matched_length);
 /** @copydoc sz_utf8_find_whitespace */
 SZ_PUBLIC sz_cptr_t sz_utf8_find_whitespace_haswell(sz_cptr_t text, sz_size_t length, sz_size_t *matched_length);
-/** @copydoc sz_utf8_unpack_chunk */
-SZ_PUBLIC sz_cptr_t sz_utf8_unpack_chunk_haswell( //
-    sz_cptr_t text, sz_size_t length,             //
-    sz_rune_t *runes, sz_size_t runes_capacity,   //
-    sz_size_t *runes_unpacked);
-<<<<<<< HEAD
-SZ_PUBLIC sz_status_t sz_utf8_case_fold_haswell( //
-    sz_cptr_t source, sz_size_t source_length,   //
-    sz_ptr_t destination, sz_size_t destination_capacity, sz_size_t *destination_length);
-SZ_PUBLIC sz_cptr_t sz_utf8_find_case_insensitive_haswell( //
-    sz_cptr_t haystack, sz_size_t haystack_length,         //
-    sz_cptr_t needle, sz_size_t needle_length, sz_size_t *matched_length);
-=======
-#endif
->>>>>>> b2b96f4d
+#endif
 
 #if SZ_USE_ICE
 /** @copydoc sz_utf8_count */
@@ -378,21 +191,7 @@
 SZ_PUBLIC sz_cptr_t sz_utf8_find_newline_ice(sz_cptr_t text, sz_size_t length, sz_size_t *matched_length);
 /** @copydoc sz_utf8_find_whitespace */
 SZ_PUBLIC sz_cptr_t sz_utf8_find_whitespace_ice(sz_cptr_t text, sz_size_t length, sz_size_t *matched_length);
-/** @copydoc sz_utf8_unpack_chunk */
-SZ_PUBLIC sz_cptr_t sz_utf8_unpack_chunk_ice(   //
-    sz_cptr_t text, sz_size_t length,           //
-    sz_rune_t *runes, sz_size_t runes_capacity, //
-    sz_size_t *runes_unpacked);
-<<<<<<< HEAD
-SZ_PUBLIC sz_status_t sz_utf8_case_fold_ice(   //
-    sz_cptr_t source, sz_size_t source_length, //
-    sz_ptr_t destination, sz_size_t destination_capacity, sz_size_t *destination_length);
-SZ_PUBLIC sz_cptr_t sz_utf8_find_case_insensitive_ice( //
-    sz_cptr_t haystack, sz_size_t haystack_length,     //
-    sz_cptr_t needle, sz_size_t needle_length, sz_size_t *matched_length);
-=======
-#endif
->>>>>>> b2b96f4d
+#endif
 
 #if SZ_USE_NEON
 /** @copydoc sz_utf8_count */
@@ -403,19 +202,6 @@
 SZ_PUBLIC sz_cptr_t sz_utf8_find_newline_neon(sz_cptr_t text, sz_size_t length, sz_size_t *matched_length);
 /** @copydoc sz_utf8_find_whitespace */
 SZ_PUBLIC sz_cptr_t sz_utf8_find_whitespace_neon(sz_cptr_t text, sz_size_t length, sz_size_t *matched_length);
-/** @copydoc sz_utf8_unpack_chunk */
-SZ_PUBLIC sz_cptr_t sz_utf8_unpack_chunk_neon(  //
-    sz_cptr_t text, sz_size_t length,           //
-    sz_rune_t *runes, sz_size_t runes_capacity, //
-    sz_size_t *runes_unpacked);
-<<<<<<< HEAD
-SZ_PUBLIC sz_status_t sz_utf8_case_fold_neon(  //
-    sz_cptr_t source, sz_size_t source_length, //
-    sz_ptr_t destination, sz_size_t destination_capacity, sz_size_t *destination_length);
-SZ_PUBLIC sz_cptr_t sz_utf8_find_case_insensitive_neon( //
-    sz_cptr_t haystack, sz_size_t haystack_length,      //
-    sz_cptr_t needle, sz_size_t needle_length, sz_size_t *matched_length);
-=======
 #endif
 
 /**
@@ -434,7 +220,6 @@
 /** @copydoc sz_utf8_find_whitespace */
 SZ_PUBLIC sz_cptr_t sz_utf8_find_whitespace_sve2(sz_cptr_t text, sz_size_t length, sz_size_t *matched_length);
 #endif
->>>>>>> b2b96f4d
 
 #pragma endregion
 
@@ -947,16 +732,6 @@
     return sz_utf8_find_nth_serial((sz_cptr_t)text_u8, length, n);
 }
 
-<<<<<<< HEAD
-=======
-SZ_PUBLIC sz_cptr_t sz_utf8_unpack_chunk_ice(   //
-    sz_cptr_t text, sz_size_t length,           //
-    sz_rune_t *runes, sz_size_t runes_capacity, //
-    sz_size_t *runes_unpacked) {
-    return sz_utf8_unpack_chunk_serial(text, length, runes, runes_capacity, runes_unpacked);
-}
-
->>>>>>> b2b96f4d
 #if defined(__clang__)
 #pragma clang attribute pop
 #elif defined(__GNUC__)
@@ -1486,16 +1261,6 @@
     return sz_utf8_find_nth_serial(text, length, n);
 }
 
-<<<<<<< HEAD
-=======
-SZ_PUBLIC sz_cptr_t sz_utf8_unpack_chunk_neon(  //
-    sz_cptr_t text, sz_size_t length,           //
-    sz_rune_t *runes, sz_size_t runes_capacity, //
-    sz_size_t *runes_unpacked) {
-    // TODO: Implement a fast NEON version once we come up with an AVX-512 design.
-    return sz_utf8_unpack_chunk_serial(text, length, runes, runes_capacity, runes_unpacked);
-}
-
 #if defined(__clang__)
 #pragma clang attribute pop
 #elif defined(__GNUC__)
@@ -1503,7 +1268,6 @@
 #endif
 #endif // SZ_USE_NEON
 
->>>>>>> b2b96f4d
 #pragma endregion // NEON Implementation
 
 #pragma region SVE2 Implementation
@@ -1749,22 +1513,6 @@
 #endif
 }
 
-<<<<<<< HEAD
-=======
-SZ_DYNAMIC sz_cptr_t sz_utf8_unpack_chunk(sz_cptr_t text, sz_size_t length, sz_rune_t *runes, sz_size_t runes_capacity,
-                                          sz_size_t *runes_unpacked) {
-#if SZ_USE_ICE
-    return sz_utf8_unpack_chunk_ice(text, length, runes, runes_capacity, runes_unpacked);
-#elif SZ_USE_HASWELL
-    return sz_utf8_unpack_chunk_haswell(text, length, runes, runes_capacity, runes_unpacked);
-#elif SZ_USE_NEON
-    return sz_utf8_unpack_chunk_neon(text, length, runes, runes_capacity, runes_unpacked);
-#else
-    return sz_utf8_unpack_chunk_serial(text, length, runes, runes_capacity, runes_unpacked);
-#endif
-}
-
->>>>>>> b2b96f4d
 #endif // !SZ_DYNAMIC_DISPATCH
 
 #pragma endregion // Dynamic Dispatch
